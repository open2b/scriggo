--- conflicted
+++ resolved
@@ -497,19 +497,10 @@
 				fn.in[i] = float64Parameter
 			case k == reflect.String:
 				fn.in[i] = stringParameter
-<<<<<<< HEAD
 			case k == reflect.Func:
 				fn.in[i] = funcParameter
 			case k == reflect.Interface:
 				fn.in[i] = interfaceParameter
-=======
-			case k == reflect.Array:
-				fn.in[i] = arrayParameter
-			case k == reflect.Func:
-				fn.in[i] = funcParameter
-			case k == reflect.Struct:
-				fn.in[i] = structParameter
->>>>>>> f02cf3e1
 			default:
 				if i < 2 && typ.In(i) == envType {
 					fn.in[i] = envParameter
@@ -540,12 +531,9 @@
 				fn.outOff[2]++
 			case k == reflect.Func:
 				fn.out[i] = funcParameter
-<<<<<<< HEAD
 				fn.outOff[3]++
 			case k == reflect.Interface:
 				fn.out[i] = interfaceParameter
-=======
->>>>>>> f02cf3e1
 				fn.outOff[3]++
 			default:
 				fn.out[i] = otherParameter
@@ -608,30 +596,14 @@
 				case stringParameter:
 					args[i].SetString(vm.string(1))
 					vm.fp[2]++
-<<<<<<< HEAD
 				case funcParameter:
 					f := vm.general(1).Interface().(*callable)
-=======
-				case arrayParameter:
-					slice := reflect.ValueOf(vm.general(1))
-					array := reflect.New(reflect.ArrayOf(slice.Len(), slice.Type().Elem())).Elem()
-					reflect.Copy(array, slice)
-					args[i].Set(array)
-					vm.fp[3]++
-				case funcParameter:
-					f := vm.general(1).(*callable)
->>>>>>> f02cf3e1
 					args[i].Set(f.Value(vm.env))
 					vm.fp[3]++
 				case envParameter:
 					args[i].Set(vm.envArg)
-<<<<<<< HEAD
 				case interfaceParameter:
 					if v := vm.general(1); !v.IsValid() {
-=======
-				case otherParameter:
-					if v := vm.general(1); v == nil {
->>>>>>> f02cf3e1
 						if t := args[i].Type(); t == emptyInterfaceType {
 							args[i] = emptyInterfaceNil
 						} else {
@@ -641,13 +613,8 @@
 						args[i].Set(v)
 					}
 					vm.fp[3]++
-<<<<<<< HEAD
 				case otherParameter:
 					args[i].Set(vm.general(1))
-=======
-				case structParameter:
-					args[i].Set(reflect.ValueOf(vm.general(1)).Elem())
->>>>>>> f02cf3e1
 					vm.fp[3]++
 				default:
 					panic("BUG") // TODO: remove.
@@ -747,18 +714,12 @@
 				vm.setString(1, ret[i].String())
 				vm.fp[2]++
 			case funcParameter:
-<<<<<<< HEAD
 				panic("BUG: not implemented") // TODO: fix.
 			case interfaceParameter:
 				vm.setGeneral(1, ret[i].Elem())
 				vm.fp[3]++
 			case otherParameter:
 				vm.setGeneral(1, ret[i])
-=======
-
-			default:
-				vm.setGeneral(1, ret[i].Interface())
->>>>>>> f02cf3e1
 				vm.fp[3]++
 			default:
 				panic("BUG: unexpected") // TODO: remove.
@@ -1046,18 +1007,10 @@
 	intParameter
 	uintParameter
 	float64Parameter
-<<<<<<< HEAD
 	stringParameter
 	funcParameter
 	envParameter
 	interfaceParameter
-=======
-	arrayParameter
-	stringParameter
-	funcParameter
-	structParameter
-	envParameter
->>>>>>> f02cf3e1
 	otherParameter
 )
 
