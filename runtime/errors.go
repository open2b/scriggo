--- conflicted
+++ resolved
@@ -97,21 +97,17 @@
 	switch in.Op {
 	case OpAddr, OpIndex, -OpIndex:
 		index = int(vm.intk(in.B, in.Op < 0))
-		length = reflect.ValueOf(vm.general(in.A)).Len()
+		length = vm.general(in.A).Len()
 	case OpIndexString, -OpIndexString:
 		index = int(vm.intk(in.B, in.Op < 0))
 		length = len(vm.string(in.A))
 	case OpSetSlice, -OpSetSlice:
 		index = int(vm.int(in.C))
-		length = reflect.ValueOf(vm.general(in.B)).Len()
+		length = vm.general(in.B).Len()
 	default:
 		panic("unexpected operation")
 	}
-<<<<<<< HEAD
-	s += "] with length " + strconv.Itoa(vm.general(in.A).Len())
-=======
 	s := "runtime error: index out of range [" + strconv.Itoa(index) + "] with length " + strconv.Itoa(length)
->>>>>>> f02cf3e1
 	return runtimeError(s)
 }
 
