// Copyright (c) 2019 Open2b Software Snc. All rights reserved.
// https://www.open2b.com

// Use of this source code is governed by a BSD-style
// license that can be found in the LICENSE file.

package template

import (
	"bytes"
	"testing"
	"time"
)

var loc, _ = time.LoadLocation("America/Los_Angeles")
var testTime, _ = time.Parse(time.RFC3339, "2006-01-02T15:04:05.123456Z")
var testTime1 = Time(time.Date(2006, 1, 02, 15, 4, 5, 123456789, time.UTC))
var testTime2 = Time(time.Date(12365, 3, 22, 15, 19, 5, 123456789, time.UTC))
var testTime3 = Time(time.Date(2006, 1, 02, 15, 4, 5, 123456789, loc))
var testTime4 = Time(time.Date(-12365, 3, 22, 15, 19, 5, 123456789, loc))

type builtinTest struct {
	src  string
	res  string
	vars Vars
}

var rendererBuiltinTestsInHTMLContext = []builtinTest{
	// Hasher
	{"{% var a Hasher %}{{ a }}", "0", nil},

	// MD5, SHA1, SHA256
	{"{% var h = MD5 %}{{ h }}", "0", nil},
	{"{% var h = SHA1 %}{{ h }}", "1", nil},
	{"{% var h = SHA256 %}{{ h }}", "2", nil},

	// Time
	{"{% var t Time %}{{ t }}", "0001-01-01 00:00:00 +0000 UTC", nil},
	{"{{ t }}", "2006-01-02 15:04:05.123456 +0000 UTC", Vars{"t": Time(testTime)}},
	{"<div data-time=\"{{ t }}\">", "<div data-time=\"2006-01-02 15:04:05.123456 +0000 UTC\">", Vars{"t": Time(testTime)}},
	{"<div data-time={{ t }}>", "<div data-time=2006-01-02&#32;15:04:05.123456&#32;+0000&#32;UTC>", Vars{"t": Time(testTime)}},

	// abbreviate
	{"{{ abbreviate(``,0) }}", "", nil},
	{"{{ abbreviate(`abc`,0) }}", "", nil},
	{"{{ abbreviate(`Lorem ipsum dolor sit amet.`,28) }}", "Lorem ipsum dolor sit amet.", nil},
	{"{{ abbreviate(`Lorem ipsum dolor sit amet.`,27) }}", "Lorem ipsum dolor sit amet.", nil},
	{"{{ abbreviate(`Lorem ipsum dolor sit amet.`,26) }}", "Lorem ipsum dolor sit...", nil},
	{"{{ abbreviate(`Lorem ipsum dolor sit amet.`,10) }}", "Lorem...", nil},
	{"{{ abbreviate(`Lorem ipsum dolor sit amet.`,8) }}", "Lorem...", nil},
	{"{{ abbreviate(`Lorem ipsum dolor sit amet.`,7) }}", "...", nil},
	{"{{ abbreviate(`Lorem ipsum dolor sit amet.`,6) }}", "...", nil},
	{"{{ abbreviate(`Lorem ipsum dolor sit amet.`,5) }}", "...", nil},
	{"{{ abbreviate(`Lorem ipsum dolor sit amet.`,4) }}", "...", nil},
	{"{{ abbreviate(`Lorem ipsum d`,12) }}", "Lorem...", nil},
	{"{{ abbreviate(`Lorem. Ipsum.`,9) }}", "Lorem...", nil},
	{"{{ abbreviate(`Lorem, ipsum.`,9) }}", "Lorem...", nil},

	// abs
	{"{{ abs(0) }}", "0", nil},
	{"{{ abs(1) }}", "1", nil},
	{"{{ abs(-1) }}", "1", nil},
	{"{{ abs(22) }}", "22", nil},
	{"{{ abs(-22) }}", "22", nil},

	// base64
	{"{{ base64(``) }}", "", nil},
	{"{{ base64(`hello world!`) }}", "aGVsbG8gd29ybGQh", nil},

	// contains
	{"{{ contains(``, ``) }}", "true", nil},
	{"{{ contains(`a`, ``) }}", "true", nil},
	{"{{ contains(`abc`, `b`) }}", "true", nil},
	{"{{ contains(`abc`, `e`) }}", "false", nil},

	// escapeHTML
	{"{{ escapeHTML(``) }}", "", nil},
	{"{{ escapeHTML(`a`) }}", "a", nil},
	{"{{ escapeHTML(`<a>`) }}", "&lt;a&gt;", nil},
	{"{{ escapeHTML(a) }}", "&lt;a&gt;", Vars{"a": "<a>"}},

	// escapeQuery
	{"{{ escapeQuery(``) }}", "", nil},
	{"{{ escapeQuery(`a`) }}", "a", nil},
	{"{{ escapeQuery(` `) }}", "%20", nil},
	{"{{ escapeQuery(`a/b+c?d#`) }}", "a%2fb%2bc%3fd%23", nil},

	// hash
	{"{{ hash(MD5, ``) }}", "d41d8cd98f00b204e9800998ecf8427e", nil},
	{"{{ hash(MD5, `hello world!`) }}", "fc3ff98e8c6a0d3087d515c0473f8677", nil},
	{"{{ hash(SHA1, ``) }}", "da39a3ee5e6b4b0d3255bfef95601890afd80709", nil},
	{"{{ hash(SHA1, `hello world!`) }}", "430ce34d020724ed75a196dfc2ad67c77772d169", nil},
	{"{{ hash(SHA256, ``) }}", "e3b0c44298fc1c149afbf4c8996fb92427ae41e4649b934ca495991b7852b855", nil},
	{"{{ hash(SHA256, `hello world!`) }}", "7509e5bda0c762d2bac7f90d758b5b2263fa01ccbc542ab5e3df163be08e6ca9", nil},

	// hasPrefix
	{"{{ hasPrefix(``, ``) }}", "true", nil},
	{"{{ hasPrefix(`a`, ``) }}", "true", nil},
	{"{{ hasPrefix(`abc`, `a`) }}", "true", nil},
	{"{{ hasPrefix(`abc`, `b`) }}", "false", nil},

	// hasSuffix
	{"{{ hasSuffix(``, ``) }}", "true", nil},
	{"{{ hasSuffix(`a`, ``) }}", "true", nil},
	{"{{ hasSuffix(`abc`, `c`) }}", "true", nil},
	{"{{ hasSuffix(`abc`, `b`) }}", "false", nil},

	// hex
	{"{{ hex(``) }}", "", nil},
	{"{{ hex(`hello world!`) }}", "68656c6c6f20776f726c6421", nil},

	// hmac
	{"{{ hmac(MD5, ``, ``) }}", "dOb3KYqcLRaJNfWMAButiA==", nil},
	{"{{ hmac(MD5, `hello world!`, ``) }}", "POUE2/xvWDT8UjcXJ4d/hQ==", nil},
	{"{{ hmac(MD5, ``, `secret`) }}", "XI2wPwTOwPQ7ywYAI5FBkA==", nil},
	{"{{ hmac(MD5, `hello world!`, `secret`) }}", "CgRh4Q6JUG18MaFFZjvtkw==", nil},
	{"{{ hmac(SHA1, ``, ``) }}", "+9sdGxiqbAgyS31ktx+3Y3BpDh0=", nil},
	{"{{ hmac(SHA1, `hello world!`, ``) }}", "Cs2Lo6MmqAmr0Qj3JXmz/wJnhDg=", nil},
	{"{{ hmac(SHA1, ``, `secret`) }}", "Ja9hdKD87MTTRmgKcrfOZEuaiOg=", nil},
	{"{{ hmac(SHA1, `hello world!`, `secret`) }}", "pN9fnSN6sMoyQfBCvPYFmk70kcQ=", nil},
	{"{{ hmac(SHA256, ``, ``) }}", "thNnmggU2ex3L5XXeMNfxf8Wl8STcVZTxscSFEKSxa0=", nil},
	{"{{ hmac(SHA256, `hello world!`, ``) }}", "7/WCWbmktkh3Gig/DI7JWORlJ0gUpKhebIYJG4iMxJw=", nil},
	{"{{ hmac(SHA256, ``, `secret`) }}", "+eZuF5tnR65UEI+C+K3os8Jddv0wr95sOVgixTAZYWk=", nil},
	{"{{ hmac(SHA256, `hello world!`, `secret`) }}", "cgaXMb8pG0Y67LIYvCJ6vOPUA9dtpn+u8tSNPLQ7L1Q=", nil},

	// HTML
	{"{{ HTML(``) }}", "", nil},
	{"{{ HTML(`a`) }}", "a", nil},
	{"{{ HTML(`<a>`) }}", "<a>", nil},
	{"{{ HTML(a) }}", "<a>", Vars{"a": "<a>"}},
	{"{{ HTML(a) }}", "<a>", Vars{"a": HTML("<a>")}},
	//{"{{ HTML(a) + HTML(b) }}", "<a><b>", Vars{"a": "<a>", "b": "<b>"}}, TODO: reflect: call of reflect.Value.Set on zero Value

	// index
	{"{{ index(``,``) }}", "0", nil},
	{"{{ index(`a`,``) }}", "0", nil},
	{"{{ index(`ab€c`,`a`) }}", "0", nil},
	{"{{ index(`ab€c`,`b`) }}", "1", nil},
	{"{{ index(`ab€c`,`€`) }}", "2", nil},
	{"{{ index(`ab€c`,`c`) }}", "3", nil},
	{"{{ index(`ab€c`,`d`) }}", "-1", nil},
	{"{{ index(`ab€c`,`ab`) }}", "0", nil},
	{"{{ index(`ab€c`,`b€`) }}", "1", nil},
	{"{{ index(`ab€c`,`bc`) }}", "-1", nil},

	// indexAny
	{"{{ indexAny(``,``) }}", "-1", nil},
	{"{{ indexAny(`a`,``) }}", "-1", nil},
	{"{{ indexAny(`ab€c`,`a`) }}", "0", nil},
	{"{{ indexAny(`ab€c`,`b`) }}", "1", nil},
	{"{{ indexAny(`ab€c`,`€`) }}", "2", nil},
	{"{{ indexAny(`ab€c`,`c`) }}", "3", nil},
	{"{{ index(`ab€c`,`d`) }}", "-1", nil},
	{"{{ indexAny(`ab€c`,`ab`) }}", "0", nil},
	{"{{ indexAny(`ab€c`,`ac`) }}", "0", nil},
	{"{{ indexAny(`ab€c`,`cb`) }}", "1", nil},
	{"{{ indexAny(`ab€c`,`c€`) }}", "2", nil},
	{"{{ indexAny(`ab€c`,`ef`) }}", "-1", nil},

	// itoa
	{"{{ itoa(0) }}", "0", nil},
	{"{{ itoa(1) }}", "1", nil},
	{"{{ itoa(-1) }}", "-1", nil},
	{"{{ itoa(523) }}", "523", nil},

	// join
	{"{{ join(a, ``) }}", "", Vars{"a": []string(nil)}},
	{"{{ join(a, ``) }}", "", Vars{"a": []string{}}},
	{"{{ join(a, ``) }}", "a", Vars{"a": []string{"a"}}},
	{"{{ join(a, ``) }}", "ab", Vars{"a": []string{"a", "b"}}},
	{"{{ join(a, `,`) }}", "a,b,c", Vars{"a": []string{"a", "b", "c"}}},
	{"{{ join([]string{`a`, `b`, `c`}, `,`) }}", "a,b,c", nil},

	// lastIndex
	{"{{ lastIndex(``,``) }}", "0", nil},
	{"{{ lastIndex(`a`,``) }}", "1", nil},
	{"{{ lastIndex(``,`a`) }}", "-1", nil},
	{"{{ lastIndex(`ab€ac€`,`a`) }}", "3", nil},
	{"{{ lastIndex(`ab€ac€`,`b`) }}", "1", nil},
	{"{{ lastIndex(`ab€ac€`,`€`) }}", "5", nil},
	{"{{ lastIndex(`ab€ac€`,`c`) }}", "4", nil},
	{"{{ lastIndex(`ab€ac€`,`d`) }}", "-1", nil},
	{"{{ lastIndex(`ab€ac€`,`ab`) }}", "0", nil},
	{"{{ lastIndex(`ab€acb€`,`b€`) }}", "5", nil},
	{"{{ lastIndex(`ab€acb€`,`bc`) }}", "-1", nil},

	// max
	{"{{ max(0, 0) }}", "0", nil},
	{"{{ max(5, 0) }}", "5", nil},
	{"{{ max(0, 7) }}", "7", nil},
	{"{{ max(5, 7) }}", "7", nil},
	{"{{ max(7, 5) }}", "7", nil},
	{"{{ max(-7, 5) }}", "5", nil},
	{"{{ max(7, -5) }}", "7", nil},

	// min
	{"{{ min(0, 0) }}", "0", nil},
	{"{{ min(5, 0) }}", "0", nil},
	{"{{ min(0, 7) }}", "0", nil},
	{"{{ min(5, 7) }}", "5", nil},
	{"{{ min(7, 5) }}", "5", nil},
	{"{{ min(-7, 5) }}", "-7", nil},
	{"{{ min(7, -5) }}", "-5", nil},

	// repeat
	{"{{ repeat(`a`, 0) }}", "", nil},
	{"{{ repeat(`a`, 1) }}", "a", nil},
	{"{{ repeat(`a`, 5) }}", "aaaaa", nil},
	{"{{ repeat(`€`, 3) }}", "€€€", nil},
	{"{{ repeat(`€€`, 3) }}", "€€€€€€", nil},

	// replace
	{"{{ replace(``, ``, ``, 1) }}", "", nil},
	{"{{ replace(`abc`, `b`, `e`, 1) }}", "aec", nil},
	{"{{ replace(`abc`, `b`, `€`, 1) }}", "a€c", nil},
	{"{{ replace(`abcbcba`, `b`, `e`, 1) }}", "aecbcba", nil},
	{"{{ replace(`abcbcba`, `b`, `e`, 2) }}", "aececba", nil},
	{"{{ replace(`abcbcba`, `b`, `e`, -1) }}", "aececea", nil},

	// replaceAll
	{"{{ replaceAll(``, ``, ``) }}", "", nil},
	{"{{ replaceAll(`abc`, `b`, `e`) }}", "aec", nil},
	{"{{ replaceAll(`abc`, `b`, `€`) }}", "a€c", nil},
	{"{{ replaceAll(`abcbcba`, `b`, `e`) }}", "aececea", nil},

	// reverse
<<<<<<< HEAD
=======
	// These tests pass accidentally. See https://github.com/open2b/scriggo/issues/235.
>>>>>>> 58cf419a
	// {"{% s := reverse(s) %}{{ sprint(s) }}", "[]", Vars{"s": []int(nil)}},
	// {"{% s := reverse(s) %}{{ sprint(s) }}", "[]", Vars{"s": []int{}}},
	// {"{% s := reverse(s) %}{{ sprint(s) }}", "[1]", Vars{"s": []int{1}}},
	// {"{% s := reverse(s) %}{{ sprint(s) }}", "[2 1]", Vars{"s": []int{1, 2}}},
	// {"{% s := reverse(s) %}{{ sprint(s) }}", "[3 2 1]", Vars{"s": []int{1, 2, 3}}},

	// round
	{"{{ round(0) }}", "0", nil},
	{"{{ round(0.0) }}", "0", nil},
	{"{{ round(5.3752) }}", "5", nil},
	{"{{ round(7.4999) }}", "7", nil},
	{"{{ round(7.5) }}", "8", nil},

	// sort
	//{"{% sort(nil) %}", "", nil}, TODO: not implemented
	{"{% sort(s1) %}{{ sprint(s1) }}", "[]", Vars{"s1": []int{}}},
	{"{% sort(s2) %}{{ sprint(s2) }}", "[1]", Vars{"s2": []int{1}}},
	{"{% sort(s3) %}{{ sprint(s3) }}", "[1 2]", Vars{"s3": []int{1, 2}}},
	{"{% sort(s4) %}{{ sprint(s4) }}", "[1 2]", Vars{"s4": []int{2, 1}}},
	{"{% sort(s5) %}{{ sprint(s5) }}", "[1 2 3]", Vars{"s5": []int{3, 1, 2}}},
	{"{% sort(s6) %}{{ sprint(s6) }}", "[a]", Vars{"s6": []string{"a"}}},
	{"{% sort(s7) %}{{ sprint(s7) }}", "[a b]", Vars{"s7": []string{"b", "a"}}},
	{"{% sort(s8) %}{{ sprint(s8) }}", "[a b c]", Vars{"s8": []string{"b", "a", "c"}}},
	{"{% sort(s9) %}{{ sprint(s9) }}", "[false true true]", Vars{"s9": []bool{true, false, true}}},
	{"{% s := []HTML{HTML(`<b>`), HTML(`<a>`), HTML(`<c>`)} %}{% sort(s) %}{% for n in s %}{{ n }},{% end %}", "<a>,<b>,<c>,", nil},

	// split
	{"{% s := split(``, ``) %}{{ sprint(s) }}", "[]", nil},
	{"{% s := split(`a`, ``) %}{{ sprint(s) }}", "[a]", nil},
	{"{% s := split(`ab`, ``) %}{{ sprint(s) }}", "[a b]", nil},
	{"{% s := split(`a,b,c`, `,`) %}{{ sprint(s) }}", "[a b c]", nil},
	{"{% s := split(`a,b,c,`, `,`) %}{{ sprint(s) }}", "[a b c ]", nil},

	// splitN
	{"{% s := splitN(``, ``, 0) %}{{ sprint(s) }}", "[]", nil},
	{"{% s := splitN(`a`, ``, 0) %}{{ sprint(s) }}", "[]", nil},
	{"{% s := splitN(`ab`, ``, 1) %}{{ sprint(s) }}", "[ab]", nil},
	{"{% s := splitN(`a,b,c`, `,`, 2) %}{{ sprint(s) }}", "[a b,c]", nil},

	// sprint
	{"{{ sprint() }}", "", nil},
	{"{{ sprint(`a`) }}", "a", nil},
	{"{{ sprint(5) }}", "5", nil},

	// sprintf
	{"{{ sprintf(``) }}", "", nil},
	{"{{ sprintf(`a`) }}", "a", nil},
	{"{{ sprintf(`%s`, `a`) }}", "a", nil},
	{"{{ sprintf(`%d`, 5) }}", "5", nil},

	// title
	{"{{ title(``) }}", "", nil},
	{"{{ title(`a`) }}", "A", nil},
	{"{{ title(`5`) }}", "5", nil},
	{"{{ title(`€`) }}", "€", nil},
	{"{{ title(`ab`) }}", "Ab", nil},
	{"{{ title(`5a`) }}", "5a", nil},
	{"{{ title(`ab cd`) }}", "Ab Cd", nil},

	// toLower
	{"{{ toLower(``) }}", "", nil},
	{"{{ toLower(`a`) }}", "a", nil},
	{"{{ toLower(`A`) }}", "a", nil},
	{"{{ toLower(`aB`) }}", "ab", nil},
	{"{{ toLower(`aBCd`) }}", "abcd", nil},
	{"{{ toLower(`èÈ`) }}", "èè", nil},

	// toTitle
	{"{{ toTitle(``) }}", "", nil},
	{"{{ toTitle(`a`) }}", "A", nil},
	{"{{ toTitle(`5`) }}", "5", nil},
	{"{{ toTitle(`€`) }}", "€", nil},
	{"{{ toTitle(`ab`) }}", "AB", nil},
	{"{{ toTitle(`5a`) }}", "5A", nil},
	{"{{ toTitle(`ab cd`) }}", "AB CD", nil},

	// toUpper
	{"{{ toUpper(``) }}", "", nil},
	{"{{ toUpper(`A`) }}", "A", nil},
	{"{{ toUpper(`a`) }}", "A", nil},
	{"{{ toUpper(`Ab`) }}", "AB", nil},
	{"{{ toUpper(`AbcD`) }}", "ABCD", nil},
	{"{{ toUpper(`Èè`) }}", "ÈÈ", nil},

	// trim
	{"{{ trim(``, ``) }}", "", nil},
	{"{{ trim(` `, ``) }}", " ", nil},
	{"{{ trim(` a`, ` `) }}", "a", nil},
	{"{{ trim(`a `, ` `) }}", "a", nil},
	{"{{ trim(` a `, ` `) }}", "a", nil},
	{"{{ trim(` a b  `, ` `) }}", "a b", nil},
	{"{{ trim(`a bb`, `b`) }}", "a ", nil},
	{"{{ trim(`bb a`, `b`) }}", " a", nil},

	// trimLeft
	{"{{ trimLeft(``, ``) }}", "", nil},
	{"{{ trimLeft(` `, ``) }}", " ", nil},
	{"{{ trimLeft(` a`, ` `) }}", "a", nil},
	{"{{ trimLeft(`a `, ` `) }}", "a ", nil},
	{"{{ trimLeft(` a `, ` `) }}", "a ", nil},
	{"{{ trimLeft(` a b  `, ` `) }}", "a b  ", nil},
	{"{{ trimLeft(`a bb`, `b`) }}", "a bb", nil},
	{"{{ trimLeft(`bb a`, `b`) }}", " a", nil},
	{"{{ trimLeft(`a bb`, `b`) }}", "a bb", nil},
	{"{{ trimLeft(`bb a`, `a`) }}", "bb a", nil},

	// trimPrefix
	{"{{ trimPrefix(``, ``) }}", "", nil},
	{"{{ trimPrefix(` `, ``) }}", " ", nil},
	{"{{ trimPrefix(` a`, ` `) }}", "a", nil},
	{"{{ trimPrefix(`  a`, ` `) }}", " a", nil},
	{"{{ trimPrefix(`a `, ` `) }}", "a ", nil},
	{"{{ trimPrefix(` a `, ` `) }}", "a ", nil},
	{"{{ trimPrefix(`  a b `, ` `) }}", " a b ", nil},
	{"{{ trimPrefix(`a bb`, `b`) }}", "a bb", nil},
	{"{{ trimPrefix(`bb a`, `b`) }}", "b a", nil},
	{"{{ trimPrefix(`a bb`, `b`) }}", "a bb", nil},

	// trimRight
	{"{{ trimRight(``, ``) }}", "", nil},
	{"{{ trimRight(` `, ``) }}", " ", nil},
	{"{{ trimRight(` a`, ` `) }}", " a", nil},
	{"{{ trimRight(`a `, ` `) }}", "a", nil},
	{"{{ trimRight(` a `, ` `) }}", " a", nil},
	{"{{ trimRight(` a b  `, ` `) }}", " a b", nil},
	{"{{ trimRight(`a bb`, `b`) }}", "a ", nil},
	{"{{ trimRight(`bb a`, `b`) }}", "bb a", nil},
	{"{{ trimRight(`bb a`, `a`) }}", "bb ", nil},

	// trimSuffix
	{"{{ trimSuffix(``, ``) }}", "", nil},
	{"{{ trimSuffix(` `, ``) }}", " ", nil},
	{"{{ trimSuffix(`a `, ` `) }}", "a", nil},
	{"{{ trimSuffix(`a  `, ` `) }}", "a ", nil},
	{"{{ trimSuffix(`a `, ` `) }}", "a", nil},
	{"{{ trimSuffix(` a `, ` `) }}", " a", nil},
	{"{{ trimSuffix(`  a b `, ` `) }}", "  a b", nil},
	{"{{ trimSuffix(`a bb`, `b`) }}", "a b", nil},
	{"{{ trimSuffix(`bb a`, `b`) }}", "bb a", nil},
	{"{{ trimSuffix(`bb a`, `a`) }}", "bb ", nil},
}

func TestRenderBuiltinInHTMLContext(t *testing.T) {
	for _, expr := range rendererBuiltinTestsInHTMLContext {
		r := MapReader{"/index.html": []byte(expr.src)}
		tmpl, err := Load("/index.html", r, mainPackage(expr.vars), ContextHTML, &LoadOptions{LimitMemorySize: true})
		if err != nil {
			t.Errorf("source: %q, %s\n", expr.src, err)
			continue
		}
		var b = &bytes.Buffer{}
		err = tmpl.Render(b, expr.vars, &RenderOptions{MaxMemorySize: 1000})
		if err != nil {
			t.Errorf("source: %q, %s\n", expr.src, err)
			continue
		}
		var res = b.String()
		if res != expr.res {
			t.Errorf("source: %q, unexpected %q, expecting %q\n", expr.src, res, expr.res)
		}
	}
}

var rendererBuiltinTestsInJavaScriptContext = []builtinTest{
	// Time
	{"var t = {{ t }};", "var t = new Date(\"2006-01-02T15:04:05.123Z\");", Vars{"t": Time(testTime)}},
	{"var t = new Date(\"{{ t }}\");", "var t = new Date(\"2006-01-02 15:04:05.123456 +0000 UTC\");", Vars{"t": Time(testTime)}},
	{"var t = {{ t }};", "var t = new Date(\"+012365-03-22T15:19:05.123Z\");", Vars{"t": Time(testTime2)}},
	{"var t = new Date(\"{{ t }}\");", "var t = new Date(\"12365-03-22 15:19:05.123456789 +0000 UTC\");", Vars{"t": Time(testTime2)}},
	{"var t = {{ t }};", "var t = new Date(\"2006-01-02T15:04:05.123-08:00\");", Vars{"t": Time(testTime3)}},
	{"var t = new Date(\"{{ t }}\");", "var t = new Date(\"2006-01-02 15:04:05.123456789 -0800 PST\");", Vars{"t": Time(testTime3)}},
}

func TestRenderBuiltinInJavaScriptContext(t *testing.T) {
	for _, expr := range rendererBuiltinTestsInJavaScriptContext {
		r := MapReader{"/index.html": []byte(expr.src)}
		tmpl, err := Load("/index.html", r, mainPackage(expr.vars), ContextJavaScript, &LoadOptions{LimitMemorySize: true})
		if err != nil {
			t.Errorf("source: %q, %s\n", expr.src, err)
			continue
		}
		var b = &bytes.Buffer{}
		err = tmpl.Render(b, expr.vars, &RenderOptions{MaxMemorySize: 1000})
		if err != nil {
			t.Errorf("source: %q, %s\n", expr.src, err)
			continue
		}
		var res = b.String()
		if res != expr.res {
			t.Errorf("source: %q, unexpected %q, expecting %q\n", expr.src, res, expr.res)
		}
	}
}

var rendererRandomBuiltinTests = []struct {
	src  string
	seed int64
	res  string
	vars Vars
}{
	// rand
	{"{{ rand(-1) }}", 1, "5577006791947779410", nil},
	{"{{ rand(1) }}", 1, "0", nil},
	{"{{ rand(1) }}", 2, "0", nil},
	{"{{ rand(2) }}", 1, "1", nil},
	{"{{ rand(2) }}", 2, "0", nil},
	{"{{ rand(100) }}", 1, "81", nil},
	{"{{ rand(100) }}", 2, "86", nil},
	{"{{ rand(100) }}", 3, "8", nil},
	{"{{ rand(100) }}", 4, "29", nil},

	// randFloat
	{"{{ randFloat() }}", 1, "0.6046602879796196", nil},
	{"{{ randFloat() }}", 2, "0.9405090880450124", nil},
	{"{{ randFloat() }}", 3, "0.6645600532184904", nil},
	{"{{ randFloat() }}", 4, "0.4377141871869802", nil},

	// shuffle
	{"{% shuffle(s) %}{{ sprint(s) }}", 1, "[]", Vars{"s": []int{}}},
	{"{% shuffle(s) %}{{ sprint(s) }}", 1, "[1]", Vars{"s": []int{1}}},
	{"{% shuffle(s) %}{{ sprint(s) }}", 1, "[1 2]", Vars{"s": []int{1, 2}}},
	{"{% shuffle(s) %}{{ sprint(s) }}", 2, "[2 1]", Vars{"s": []int{1, 2}}},
	{"{% shuffle(s) %}{{ sprint(s) }}", 1, "[1 2 3]", Vars{"s": []int{1, 2, 3}}},
	{"{% shuffle(s) %}{{ sprint(s) }}", 2, "[3 1 2]", Vars{"s": []int{1, 2, 3}}},
	{"{% shuffle(s) %}{{ sprint(s) }}", 3, "[1 3 2]", Vars{"s": []int{1, 2, 3}}},
	{"{% shuffle(s) %}{{ sprint(s) }}", 1, "[a b c]", Vars{"s": []string{"a", "b", "c"}}},
	{"{% shuffle(s) %}{{ sprint(s) }}", 2, "[c a b]", Vars{"s": []string{"a", "b", "c"}}},
	{"{% shuffle(s) %}{{ sprint(s) }}", 3, "[a c b]", Vars{"s": []string{"a", "b", "c"}}},
}

func TestRenderRandomBuiltin(t *testing.T) {
	for _, expr := range rendererRandomBuiltinTests {
		r := MapReader{"/index.html": []byte(expr.src)}
		tmpl, err := Load("/index.html", r, mainPackage(expr.vars), ContextHTML, &LoadOptions{LimitMemorySize: true})
		if err != nil {
			t.Errorf("source: %q, %s\n", expr.src, err)
			continue
		}
		var b = &bytes.Buffer{}
		testSeed = expr.seed
		err = tmpl.Render(b, expr.vars, &RenderOptions{MaxMemorySize: 1000})
		if err != nil {
			t.Errorf("source: %q, %s\n", expr.src, err)
			continue
		}
		var res = b.String()
		if res != expr.res {
			t.Errorf("source: %q, unexpected %q, expecting %q\n", expr.src, res, expr.res)
		}
	}
}<|MERGE_RESOLUTION|>--- conflicted
+++ resolved
@@ -224,10 +224,7 @@
 	{"{{ replaceAll(`abcbcba`, `b`, `e`) }}", "aececea", nil},
 
 	// reverse
-<<<<<<< HEAD
-=======
 	// These tests pass accidentally. See https://github.com/open2b/scriggo/issues/235.
->>>>>>> 58cf419a
 	// {"{% s := reverse(s) %}{{ sprint(s) }}", "[]", Vars{"s": []int(nil)}},
 	// {"{% s := reverse(s) %}{{ sprint(s) }}", "[]", Vars{"s": []int{}}},
 	// {"{% s := reverse(s) %}{{ sprint(s) }}", "[1]", Vars{"s": []int{1}}},
