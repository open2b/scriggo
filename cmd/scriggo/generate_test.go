//go:build go1.22

package main

import (
	"bytes"
	"os"
	"reflect"
	"regexp"
	"runtime"
	"strings"
	"testing"
)

func Test_renderPackages(t *testing.T) {
	// NOTE: these tests ignores whitespaces, imports and comments.
	cases := map[string]struct {
		sf       *scriggofile
		goos     string
		expected string
	}{
		"Importing fmt with an alternative path": {
			sf: &scriggofile{
				pkgName:  "test",
				variable: "packages",
				imports: []*importCommand{
					{path: "fmt", asPath: "custom/fmt/path"},
				},
			},
			expected: `package test

			import (
				"fmt"
			)

			import "github.com/open2b/scriggo/native"
			import "reflect"

			func init() {
				packages = make(native.Packages, 1)
				var decs native.Declarations
				// "custom/fmt/path"
				decs = make(native.Declarations, 29)
				decs["Append"] = fmt.Append
				decs["Appendf"] = fmt.Appendf
				decs["Appendln"] = fmt.Appendln
				decs["Errorf"] = fmt.Errorf
				decs["FormatString"] = fmt.FormatString
				decs["Formatter"] = reflect.TypeOf((*fmt.Formatter)(nil)).Elem()
				decs["Fprint"] = fmt.Fprint
				decs["Fprintf"] = fmt.Fprintf
				decs["Fprintln"] = fmt.Fprintln
				decs["Fscan"] = fmt.Fscan
				decs["Fscanf"] = fmt.Fscanf
				decs["Fscanln"] = fmt.Fscanln
				decs["GoStringer"] = reflect.TypeOf((*fmt.GoStringer)(nil)).Elem()
				decs["Print"] = fmt.Print
				decs["Printf"] = fmt.Printf
				decs["Println"] = fmt.Println
				decs["Scan"] = fmt.Scan
				decs["ScanState"] = reflect.TypeOf((*fmt.ScanState)(nil)).Elem()
				decs["Scanf"] = fmt.Scanf
				decs["Scanln"] = fmt.Scanln
				decs["Scanner"] = reflect.TypeOf((*fmt.Scanner)(nil)).Elem()
				decs["Sprint"] = fmt.Sprint
				decs["Sprintf"] = fmt.Sprintf
				decs["Sprintln"] = fmt.Sprintln
				decs["Sscan"] = fmt.Sscan
				decs["Sscanf"] = fmt.Sscanf
				decs["Sscanln"] = fmt.Sscanln
				decs["State"] = reflect.TypeOf((*fmt.State)(nil)).Elem()
				decs["Stringer"] = reflect.TypeOf((*fmt.Stringer)(nil)).Elem()
				packages["custom/fmt/path"] = native.Package{
					Name: "fmt",
					Declarations: decs,
				}
			}`,
		},
		"Importing archive/tar simple": {
			sf: &scriggofile{
				pkgName:  "test",
				variable: "packages",
				imports:  []*importCommand{{path: "archive/tar"}},
			},
			expected: `package test

			import (
				tar "archive/tar"
			)

			import "github.com/open2b/scriggo/native"
			import "reflect"

			func init() {
				packages = make(native.Packages, 1)
				var decs native.Declarations
				// "archive/tar"
				decs = make(native.Declarations, 31)
				decs["ErrFieldTooLong"] = &tar.ErrFieldTooLong
				decs["ErrHeader"] = &tar.ErrHeader
				decs["ErrInsecurePath"] = &tar.ErrInsecurePath
				decs["ErrWriteAfterClose"] = &tar.ErrWriteAfterClose
				decs["ErrWriteTooLong"] = &tar.ErrWriteTooLong
				decs["FileInfoHeader"] = tar.FileInfoHeader
				decs["FileInfoNames"] = reflect.TypeOf((*tar.FileInfoNames)(nil)).Elem()
				decs["Format"] = reflect.TypeOf((*tar.Format)(nil)).Elem()
				decs["FormatGNU"] = tar.FormatGNU
				decs["FormatPAX"] = tar.FormatPAX
				decs["FormatUSTAR"] = tar.FormatUSTAR
				decs["FormatUnknown"] = tar.FormatUnknown
				decs["Header"] = reflect.TypeOf((*tar.Header)(nil)).Elem()
				decs["NewReader"] = tar.NewReader
				decs["NewWriter"] = tar.NewWriter
				decs["Reader"] = reflect.TypeOf((*tar.Reader)(nil)).Elem()
				decs["TypeBlock"] = native.UntypedNumericConst("52")
				decs["TypeChar"] = native.UntypedNumericConst("51")
				decs["TypeCont"] = native.UntypedNumericConst("55")
				decs["TypeDir"] = native.UntypedNumericConst("53")
				decs["TypeFifo"] = native.UntypedNumericConst("54")
				decs["TypeGNULongLink"] = native.UntypedNumericConst("75")
				decs["TypeGNULongName"] = native.UntypedNumericConst("76")
				decs["TypeGNUSparse"] = native.UntypedNumericConst("83")
				decs["TypeLink"] = native.UntypedNumericConst("49")
				decs["TypeReg"] = native.UntypedNumericConst("48")
				decs["TypeRegA"] = native.UntypedNumericConst("0")
				decs["TypeSymlink"] = native.UntypedNumericConst("50")
				decs["TypeXGlobalHeader"] = native.UntypedNumericConst("103")
				decs["TypeXHeader"] = native.UntypedNumericConst("120")
				decs["Writer"] = reflect.TypeOf((*tar.Writer)(nil)).Elem()
				packages["archive/tar"] = native.Package{
					Name: "tar",
					Declarations: decs,
				}
			}`,
		},
		"Importing fmt simple": {
			sf: &scriggofile{
				pkgName:  "test",
				variable: "packages",
				imports:  []*importCommand{{path: "fmt"}},
			},
			expected: `package test

			import (
				"fmt"
			)

			import "github.com/open2b/scriggo/native"
			import "reflect"

			func init() {
				packages = make(native.Packages, 1)
				var decs native.Declarations
				// "fmt"
				decs = make(native.Declarations, 29)
				decs["Append"] = fmt.Append
				decs["Appendf"] = fmt.Appendf
				decs["Appendln"] = fmt.Appendln
				decs["Errorf"] = fmt.Errorf
				decs["FormatString"] = fmt.FormatString
				decs["Formatter"] = reflect.TypeOf((*fmt.Formatter)(nil)).Elem()
				decs["Fprint"] = fmt.Fprint
				decs["Fprintf"] = fmt.Fprintf
				decs["Fprintln"] = fmt.Fprintln
				decs["Fscan"] = fmt.Fscan
				decs["Fscanf"] = fmt.Fscanf
				decs["Fscanln"] = fmt.Fscanln
				decs["GoStringer"] = reflect.TypeOf((*fmt.GoStringer)(nil)).Elem()
				decs["Print"] = fmt.Print
				decs["Printf"] = fmt.Printf
				decs["Println"] = fmt.Println
				decs["Scan"] = fmt.Scan
				decs["ScanState"] = reflect.TypeOf((*fmt.ScanState)(nil)).Elem()
				decs["Scanf"] = fmt.Scanf
				decs["Scanln"] = fmt.Scanln
				decs["Scanner"] = reflect.TypeOf((*fmt.Scanner)(nil)).Elem()
				decs["Sprint"] = fmt.Sprint
				decs["Sprintf"] = fmt.Sprintf
				decs["Sprintln"] = fmt.Sprintln
				decs["Sscan"] = fmt.Sscan
				decs["Sscanf"] = fmt.Sscanf
				decs["Sscanln"] = fmt.Sscanln
				decs["State"] = reflect.TypeOf((*fmt.State)(nil)).Elem()
				decs["Stringer"] = reflect.TypeOf((*fmt.Stringer)(nil)).Elem()
				packages["fmt"] = native.Package{
					Name: "fmt",
					Declarations: decs,
				}
			}`,
		},
		"Importing only Println from fmt": {
			sf: &scriggofile{
				pkgName:  "test",
				variable: "packages",
				imports: []*importCommand{
					{
						path:      "fmt",
						including: []string{"Println"},
					},
				},
			},
			expected: `package test

			import (
				"fmt"
			)

			import "github.com/open2b/scriggo/native"

			func init() {
				packages = make(native.Packages, 1)
				var decs native.Declarations
				// "fmt"
				decs = make(native.Declarations, 1)
				decs["Println"] = fmt.Println
				packages["fmt"] = native.Package{
					Name:      "fmt",
					Declarations: decs,
				}
			}`,
		},
	}
	for name, c := range cases {
		t.Run(name, func(t *testing.T) {
			if c.goos == "" {
				c.goos = os.Getenv("GOOS")
				if c.goos == "" {
					c.goos = runtime.GOOS
				}
			}
			b := bytes.Buffer{}
			err := renderPackages(&b, "", c.sf, c.goos, buildFlags{})
			if err != nil {
				t.Fatal(err, c.sf)
			}
			got := _cleanOutput(b.String())
			c.expected = _cleanOutput(c.expected)
			if got != c.expected {
				if testing.Verbose() {
					t.Fatalf("expecting:\n\n%s\n\ngot:\n\n%s", c.expected, got)
				}
				t.Fatalf("expecting %q, got %q", c.expected, got)
			}
		})
	}
}

func _cleanOutput(s string) string {
	re := regexp.MustCompile(`(?s)import \(.*?\)`)
	s = re.ReplaceAllString(s, "")
	lines := []string{}
	for _, l := range strings.Split(s, "\n") {
		l := strings.TrimSpace(l)
		if l != "" && !strings.HasPrefix(l, "//") && !strings.HasPrefix(l, "import ") {
			l := strings.Join(strings.Fields(l), " ")
			lines = append(lines, l)
		}
	}
	return strings.Join(lines, "\n")
}

func Test_parseGoPackage(t *testing.T) {
	cases := map[string]struct {
		name  string            // package name.
		decls map[string]string // package declarations.
	}{
		"fmt": {
			name: "fmt",
			decls: map[string]string{
				"Append":       "fmt.Append",
				"Appendf":      "fmt.Appendf",
				"Appendln":     "fmt.Appendln",
				"Errorf":       "fmt.Errorf",
				"FormatString": "fmt.FormatString",
				"Formatter":    "reflect.TypeOf((*fmt.Formatter)(nil)).Elem()",
				"Fprint":       "fmt.Fprint",
				"Fprintf":      "fmt.Fprintf",
				"Fprintln":     "fmt.Fprintln",
				"Fscan":        "fmt.Fscan",
				"Fscanf":       "fmt.Fscanf",
				"Fscanln":      "fmt.Fscanln",
				"GoStringer":   "reflect.TypeOf((*fmt.GoStringer)(nil)).Elem()",
				"Print":        "fmt.Print",
				"Printf":       "fmt.Printf",
				"Println":      "fmt.Println",
				"Scan":         "fmt.Scan",
				"ScanState":    "reflect.TypeOf((*fmt.ScanState)(nil)).Elem()",
				"Scanf":        "fmt.Scanf",
				"Scanln":       "fmt.Scanln",
				"Scanner":      "reflect.TypeOf((*fmt.Scanner)(nil)).Elem()",
				"Sprint":       "fmt.Sprint",
				"Sprintf":      "fmt.Sprintf",
				"Sprintln":     "fmt.Sprintln",
				"Sscan":        "fmt.Sscan",
				"Sscanf":       "fmt.Sscanf",
				"Sscanln":      "fmt.Sscanln",
				"State":        "reflect.TypeOf((*fmt.State)(nil)).Elem()",
				"Stringer":     "reflect.TypeOf((*fmt.Stringer)(nil)).Elem()",
			},
		},
		"archive/tar": {
			name: "tar",
			decls: map[string]string{
				"ErrFieldTooLong":    "&tar.ErrFieldTooLong",
				"ErrHeader":          "&tar.ErrHeader",
				"ErrInsecurePath":    "&tar.ErrInsecurePath",
				"ErrWriteAfterClose": "&tar.ErrWriteAfterClose",
				"ErrWriteTooLong":    "&tar.ErrWriteTooLong",
				"FileInfoHeader":     "tar.FileInfoHeader",
				"FileInfoNames":      "reflect.TypeOf((*tar.FileInfoNames)(nil)).Elem()",
				"Format":             "reflect.TypeOf((*tar.Format)(nil)).Elem()",
				"FormatGNU":          "tar.FormatGNU",
				"FormatPAX":          "tar.FormatPAX",
				"FormatUSTAR":        "tar.FormatUSTAR",
				"FormatUnknown":      "tar.FormatUnknown",
				"Header":             "reflect.TypeOf((*tar.Header)(nil)).Elem()",
				"NewReader":          "tar.NewReader",
				"NewWriter":          "tar.NewWriter",
				"Reader":             "reflect.TypeOf((*tar.Reader)(nil)).Elem()",
				"TypeBlock":          "native.UntypedNumericConst(\"52\")",
				"TypeChar":           "native.UntypedNumericConst(\"51\")",
				"TypeCont":           "native.UntypedNumericConst(\"55\")",
				"TypeDir":            "native.UntypedNumericConst(\"53\")",
				"TypeFifo":           "native.UntypedNumericConst(\"54\")",
				"TypeGNULongLink":    "native.UntypedNumericConst(\"75\")",
				"TypeGNULongName":    "native.UntypedNumericConst(\"76\")",
				"TypeGNUSparse":      "native.UntypedNumericConst(\"83\")",
				"TypeLink":           "native.UntypedNumericConst(\"49\")",
				"TypeReg":            "native.UntypedNumericConst(\"48\")",
				"TypeRegA":           "native.UntypedNumericConst(\"0\")",
				"TypeSymlink":        "native.UntypedNumericConst(\"50\")",
				"TypeXGlobalHeader":  "native.UntypedNumericConst(\"103\")",
				"TypeXHeader":        "native.UntypedNumericConst(\"120\")",
				"Writer":             "reflect.TypeOf((*tar.Writer)(nil)).Elem()",
			},
		},
	}
	goos := "linux" // paths in this test should be OS-independent.
	for path, expected := range cases {
		t.Run(path, func(t *testing.T) {
			gotName, gotDecls, _, _, err := loadGoPackage(path, "", goos, buildFlags{}, nil, nil, newPackageNameCache())
			if err != nil {
				t.Fatal(err)
			}
			if gotName != expected.name {
				t.Fatalf("path %q: expecting name %q, got %q", path, expected.name, gotName)
			}
			if len(gotDecls) != len(expected.decls) {
<<<<<<< HEAD
				t.Fatalf("path %q: expecting %#v, got %#v", path, expected.decls, gotDecls) // REVIEW: riportare questa modifica dei test sul main.
			}
			if !reflect.DeepEqual(gotDecls, expected.decls) {
				t.Fatalf("path %q: expecting %#v, got %#v", path, expected.decls, gotDecls) // REVIEW: riportare questa modifica dei test sul main.
=======
				t.Fatalf("path %q: expecting %#v, got %#v", path, expected.decls, gotDecls)
			}
			if !reflect.DeepEqual(gotDecls, expected.decls) {
				t.Fatalf("path %q: expecting %#v, got %#v", path, expected.decls, gotDecls)
>>>>>>> 8bed0766
			}
		})
	}
}<|MERGE_RESOLUTION|>--- conflicted
+++ resolved
@@ -346,17 +346,10 @@
 				t.Fatalf("path %q: expecting name %q, got %q", path, expected.name, gotName)
 			}
 			if len(gotDecls) != len(expected.decls) {
-<<<<<<< HEAD
-				t.Fatalf("path %q: expecting %#v, got %#v", path, expected.decls, gotDecls) // REVIEW: riportare questa modifica dei test sul main.
-			}
-			if !reflect.DeepEqual(gotDecls, expected.decls) {
-				t.Fatalf("path %q: expecting %#v, got %#v", path, expected.decls, gotDecls) // REVIEW: riportare questa modifica dei test sul main.
-=======
 				t.Fatalf("path %q: expecting %#v, got %#v", path, expected.decls, gotDecls)
 			}
 			if !reflect.DeepEqual(gotDecls, expected.decls) {
 				t.Fatalf("path %q: expecting %#v, got %#v", path, expected.decls, gotDecls)
->>>>>>> 8bed0766
 			}
 		})
 	}
