--- conflicted
+++ resolved
@@ -948,21 +948,6 @@
 		l.emit(tokenDefer, p)
 	case "else":
 		l.emit(tokenElse, p)
-<<<<<<< HEAD
-	case "end":
-		if l.ctx == ast.ContextNone {
-			l.emit(tokenIdentifier, p)
-		} else {
-			l.emit(tokenEnd, p)
-		}
-	case "extends":
-		if l.ctx == ast.ContextNone {
-			l.emit(tokenIdentifier, p)
-		} else {
-			l.emit(tokenExtends, p)
-		}
-=======
->>>>>>> a97de273
 	case "fallthrough":
 		l.emit(tokenFallthrough, p)
 		endLineAsSemicolon = true
@@ -978,31 +963,8 @@
 		l.emit(tokenIf, p)
 	case "import":
 		l.emit(tokenImport, p)
-<<<<<<< HEAD
-	case "in":
-		if l.ctx == ast.ContextNone {
-			l.emit(tokenIdentifier, p)
-		} else {
-			l.emit(tokenIn, p)
-		}
-	case "include":
-		if l.ctx == ast.ContextNone {
-			l.emit(tokenIdentifier, p)
-		} else {
-			l.emit(tokenInclude, p)
-		}
 	case "interface":
 		l.emit(tokenInterface, p)
-	case "macro":
-		if l.ctx == ast.ContextNone {
-			l.emit(tokenIdentifier, p)
-		} else {
-			l.emit(tokenMacro, p)
-		}
-=======
-	case "interface":
-		l.emit(tokenInterface, p)
->>>>>>> a97de273
 	case "map":
 		l.emit(tokenMap, p)
 	case "package":
@@ -1012,19 +974,10 @@
 	case "return":
 		l.emit(tokenReturn, p)
 		endLineAsSemicolon = true
-<<<<<<< HEAD
-	case "show":
-		if l.ctx == ast.ContextNone {
-			l.emit(tokenIdentifier, p)
-		} else {
-			l.emit(tokenShow, p)
-		}
-=======
 	case "struct":
 		l.emit(tokenStruct, p)
 	case "select":
 		l.emit(tokenSelect, p)
->>>>>>> a97de273
 	case "switch":
 		l.emit(tokenSwitch, p)
 	case "type":
@@ -1061,7 +1014,6 @@
 
 // lexNumber reads a number (integer or float) knowing that src starts with
 // '0'..'9' or '.'.
-// TODO(marco): implement octal and hex integer literals and exponent float literals
 func (l *lexer) lexNumber() {
 	// Stops only if a character can not be part of the number.
 	hasDot := l.src[0] == '.'
