// Copyright (c) 2019 Open2b Software Snc. All rights reserved.
// https://www.open2b.com

// Use of this source code is governed by a BSD-style
// license that can be found in the LICENSE file.

// Package ast declares the types used to define the template trees.
//
// For example, the source in an "articles.html" file:
//
//    {% for article in articles %}
//    <div>{{ article.title }}</div>
//    {% end %}
//
// is represented with the tree:
//
// 		ast.NewTree("articles.txt", []ast.Node{
//			ast.NewFor(
//				&ast.Position{Line: 1, Column: 1, Start: 0, End: 69},
//				nil,
//				ast.NewIdentifier(&ast.Position{Line: 1, Column: 8, Start: 7, End: 13}, "article"),
//				ast.NewIdentifier(&ast.Position{Line: 1, Column: 19, Start: 18, End: 25}, "articles"),
//				nil,
//				[]ast.Node{
//					ast.NewText(&ast.Position{Line: 1, Column: 30, Start: 29, End: 34}, []byte("\n<div>"), ast.Cut{1,0}),
//					ast.NewShow(
//						&ast.Position{Line: 2, Column: 6, Start: 35, End: 53},
//						ast.NewSelector(
//							&ast.Position{Line: 2, Column: 16, Start: 38, End: 50},
//							ast.NewIdentifier(
//								&ast.Position{Line: 2, Column: 9, Start: 38, End: 44},
//								"article",
//							),
//							"title"),
//						ast.ContextHTML),
//					ast.NewText(&ast.Position{Line: 2, Column: 25, Start: 54, End: 60}, []byte("</div>\n"), ast.Cut{})),
//				},
//			),
//		}, ast.ContextHTML)
//
package ast

import (
	"fmt"
	"reflect"
	"strconv"
)

// expandedPrint is set to true in tests to print completely a composite
// literal.
var expandedPrint = false

// OperatorType represents an operator type in an unary and binary expression.
type OperatorType int

const (
	OperatorEqual          OperatorType = iota // ==
	OperatorNotEqual                           // !=
	OperatorLess                               // <
	OperatorLessEqual                          // <=
	OperatorGreater                            // >
	OperatorGreaterEqual                       // >=
	OperatorNot                                // !
	OperatorBitAnd                             // &
	OperatorBitOr                              // |
	OperatorAnd                                // &&
	OperatorOr                                 // ||
	OperatorAddition                           // +
	OperatorSubtraction                        // -
	OperatorMultiplication                     // *
	OperatorDivision                           // /
	OperatorModulo                             // %
	OperatorXor                                // ^
	OperatorAndNot                             // &^
	OperatorLeftShift                          // <<
	OperatorRightShift                         // >>
	OperatorReceive                            // <-
<<<<<<< HEAD
	// X MARCO: trovare un nome migliore.
	OperatorTemplateAnd // and
	OperatorTemplateOr  // or
	OperatorTemplateNot // not
=======
	OperatorAddress                            // &
	OperatorPointer                            // *
>>>>>>> 1737c9cd
)

type AssignmentType int

const (
	AssignmentSimple         AssignmentType = iota // =
	AssignmentDeclaration                          // :=
	AssignmentAddition                             // +=
	AssignmentSubtraction                          // -=
	AssignmentMultiplication                       // *=
	AssignmentDivision                             // /=
	AssignmentModulo                               // %=
	AssignmentAnd                                  // &=
	AssignmentOr                                   // |=
	AssignmentXor                                  // ^=
	AssignmentAndNot                               // &^=
	AssignmentLeftShift                            // <<=
	AssignmentRightShift                           // >>=
	AssignmentIncrement                            // ++
	AssignmentDecrement                            // --
)

func (op OperatorType) String() string {
	return []string{"==", "!=", "<", "<=", ">", ">=", "!", "&", "|", "&&", "||",
<<<<<<< HEAD
		"+", "-", "*", "/", "%", "^", "&^", "<<", ">>", "<-", "and", "or", "not"}[op]
=======
		"+", "-", "*", "/", "%", "^", "&^", "<<", ">>", "<-", "&", "*"}[op]
>>>>>>> 1737c9cd
}

// Context indicates the context in which a value statement must be valuated.
type Context int

const (
	ContextText Context = iota
	ContextHTML
	ContextTag
	ContextAttribute
	ContextUnquotedAttribute
	ContextCSS
	ContextCSSString
	ContextJavaScript
	ContextJavaScriptString
	ContextGo
)

func (ctx Context) String() string {
	switch ctx {
	case ContextGo:
		return "Go"
	case ContextText:
		return "Text"
	case ContextHTML:
		return "HTML"
	case ContextTag:
		return "Tag"
	case ContextAttribute:
		return "Attribute"
	case ContextUnquotedAttribute:
		return "UnquotedAttribute"
	case ContextCSS:
		return "CSS"
	case ContextCSSString:
		return "CSSString"
	case ContextJavaScript:
		return "JavaScript"
	case ContextJavaScriptString:
		return "JavaScriptString"
	}
	panic("invalid context")
}

type LiteralType int

const (
	StringLiteral LiteralType = iota
	RuneLiteral
	IntLiteral
	FloatLiteral
	ImaginaryLiteral
)

type ChanDirection int

const (
	NoDirection ChanDirection = iota
	ReceiveDirection
	SendDirection
)

var directionString = [3]string{"no direction", "receive", "send"}

func (dir ChanDirection) String() string { return directionString[dir] }

// Node is an element of the tree.
type Node interface {
	Pos() *Position // node position in the original source
}

// Position is a position of a node in the source.
type Position struct {
	Line   int // line starting from 1
	Column int // column in characters starting from 1
	Start  int // index of the first byte
	End    int // index of the last byte
}

func (p *Position) Pos() *Position {
	return p
}

func (p Position) String() string {
	return strconv.Itoa(p.Line) + ":" + strconv.Itoa(p.Column)
}

// Expression node represents an expression.
type Expression interface {
	Parenthesis() int
	SetParenthesis(int)
	Node
	String() string
}

// expression represents an expression.
type expression struct {
	parenthesis int
}

// Parenthesis returns the number of parenthesis around the expression.
func (e *expression) Parenthesis() int {
	return e.parenthesis
}

// SetParenthesis sets the number of parenthesis around the expression.
func (e *expression) SetParenthesis(n int) {
	e.parenthesis = n
}

// Tree node represents a tree.
type Tree struct {
	*Position
	Path    string  // path of the tree.
	Nodes   []Node  // nodes of the first level of the tree.
	Context Context // context.
}

func NewTree(path string, nodes []Node, ctx Context) *Tree {
	if nodes == nil {
		nodes = []Node{}
	}
	tree := &Tree{
		Position: &Position{1, 1, 0, 0},
		Path:     path,
		Nodes:    nodes,
		Context:  ctx,
	}
	return tree
}

// Cut, in a Text node, indicates how many bytes must be cut from the left and
// the right of the text before rendering the Text node.
type Cut struct {
	Left  int
	Right int
}

// Text node represents a text in the source.
type Text struct {
	*Position        // position in the source.
	Text      []byte // text.
	Cut       Cut    // cut.
}

func NewText(pos *Position, text []byte, cut Cut) *Text {
	return &Text{pos, text, cut}
}

func (n *Text) String() string {
	return string(n.Text)
}

// URL node represents an URL in an attribute value. Show nodes that are
// children of an URL node are rendered accordingly.
type URL struct {
	*Position         // position in the source.
	Tag       string  // tag (in lowercase).
	Attribute string  // attribute (in lowercase).
	Value     []Node  // value nodes.
	Context   Context // context.
}

func NewURL(pos *Position, tag, attribute string, value []Node, ctx Context) *URL {
	return &URL{pos, tag, attribute, value, ctx}
}

// Block node represents a block { ... } with his own scope.
type Block struct {
	*Position
	Nodes []Node
}

// NewBlock returns a new block statement.
func NewBlock(pos *Position, nodes []Node) *Block {
	return &Block{pos, nodes}
}

// Package node represents a package.
type Package struct {
	*Position
	Name         string // name.
	Declarations []Node
}

func NewPackage(pos *Position, name string, nodes []Node) *Package {
	return &Package{pos, name, nodes}
}

// Assignment node represents an assignment statement.
type Assignment struct {
	*Position                // position in the source.
	Lhs       []Expression   // left hand variables.
	Type      AssignmentType // type.
	Rhs       []Expression   // assigned values (nil for increment and decrement).
}

func NewAssignment(pos *Position, lhs []Expression, typ AssignmentType, rhs []Expression) *Assignment {
	return &Assignment{pos, lhs, typ, rhs}
}

func (n *Assignment) String() string {
	var s string
	for i, v := range n.Lhs {
		if i > 0 {
			s += ", "
		}
		s += v.String()
	}
	switch n.Type {
	case AssignmentSimple:
		s += " = "
	case AssignmentDeclaration:
		s += " := "
	case AssignmentAddition:
		s += " += "
	case AssignmentSubtraction:
		s += " -= "
	case AssignmentMultiplication:
		s += " *= "
	case AssignmentDivision:
		s += " /= "
	case AssignmentModulo:
		s += " %= "
	case AssignmentIncrement:
		s += "++"
	case AssignmentDecrement:
		s += "--"
	}
	if n.Rhs != nil {
		for i, value := range n.Rhs {
			if i > 0 {
				s += ", "
			}
			s += value.String()
		}
	}
	return s
}

// Parameter node represents a parameter in a function type, literal or
// declaration.
type Parameter struct {
	Ident *Identifier // name, can be nil.
	Type  Expression  // type.
}

func NewParameter(ident *Identifier, typ Expression) *Parameter {
	return &Parameter{ident, typ}
}

func (n *Parameter) String() string {
	if n.Ident == nil {
		return n.Type.String()
	}
	if n.Type == nil {
		return n.Ident.Name
	}
	return n.Ident.Name + " " + n.Type.String()
}

// FuncType node represents a function type.
type FuncType struct {
	expression
	*Position               // position in the source.
	Parameters []*Parameter // parameters.
	Result     []*Parameter // result.
	IsVariadic bool         // reports whether it is variadic.
	Reflect    reflect.Type // reflect type.
}

func NewFuncType(pos *Position, parameters []*Parameter, result []*Parameter, isVariadic bool) *FuncType {
	return &FuncType{expression{}, pos, parameters, result, isVariadic, nil}
}

func (n *FuncType) String() string {
	s := "func("
	for i, param := range n.Parameters {
		if i > 0 {
			s += ", "
		}
		s += param.String()
	}
	s += ")"
	if len(n.Result) > 0 {
		if n.Result[0].Ident == nil {
			s += " " + n.Result[0].Type.String()
		} else {
			s += " ("
			for i, res := range n.Result {
				if i > 0 {
					s += ", "
				}
				s += res.String()
			}
			s += ")"
		}
	}
	return s
}

// Func node represents a function declaration or literal.
type Func struct {
	expression
	*Position
	Ident  *Identifier // name, nil for function literals.
	Type   *FuncType   // type.
	Body   *Block      // body.
	Upvars []Upvar     // Upvars of func.
}

// Upvar represents a variable defined outside function body. Even package level
// variables (predefined or not) are considered upvars.
type Upvar struct {

	// PredefinedPkg is the name of the predefined package which holds a
	// predefined Upvar. If Upvar is not a predefined Upvar then PredefinedName
	// is an empty string.
	PredefinedPkg string

	// PredefinedName is the name of the predefined declaration of a predefined
	// Upvar. If Upvar is not a predefined Upvar then PredefinedName is an empty
	// string.
	PredefinedName string

	// PredefinedValue is the value of the predefined variable Upvar. If Upvar
	// is not a predefined then Upvar is nil.
	PredefinedValue *reflect.Value

	// Declaration is the ast node where Upvar is defined. If Upvar is a
	// predefined var then Declaration is nil.
	Declaration Node

	// Index indexes the Upvars slice of the parent function.
	// As a special case, Index is -1 when the Upvar declaration node is a
	// sibling of the function declaration node.
	//
	// Consider this example:
	//
	// 		var A
	// 		func g() {
	// 			func f() {
	// 				_ = A
	// 			}
	// 		}
	//
	// g has one upvar (A) with index -1 (node which declares A is a sibling of
	// the declaration of g)
	// f has one upvar (A) with index 0, which is the index of A in the Upvars slice of g.
	//
	// Another example:
	//
	// 		func g() {
	// 			var A
	// 			func f() {
	// 				_ = A
	// 			}
	// 		}
	//
	// g has no upvars
	// f has one upvar (A) with index -1 (declaration of A is a sibling of
	// declaration of f)
	//
	Index int16
}

func NewFunc(pos *Position, name *Identifier, typ *FuncType, body *Block) *Func {
	return &Func{expression{}, pos, name, typ, body, nil}
}

func (n *Func) String() string {
	if n.Ident == nil {
		return "func literal"
	}
	return "func declaration"
}

// Return node represents a return statement.
type Return struct {
	*Position
	Values []Expression // return values.
}

func NewReturn(pos *Position, values []Expression) *Return {
	return &Return{pos, values}
}

// For node represents a statement {% for ... %}.
type For struct {
	*Position            // position in the source.
	Init      Node       // initialization statement.
	Condition Expression // condition expression.
	Post      Node       // post iteration statement.
	Body      []Node     // nodes of the body.
}

func NewFor(pos *Position, init Node, condition Expression, post Node, body []Node) *For {
	if body == nil {
		body = []Node{}
	}
	return &For{pos, init, condition, post, body}
}

// ForRange node represents statements {% for ... range ... %} and
// {% for ... in ... %}.
type ForRange struct {
	*Position              // position in the source.
	Assignment *Assignment // assignment.
	Body       []Node      // nodes of the body.
}

func NewForRange(pos *Position, assignment *Assignment, body []Node) *ForRange {
	if body == nil {
		body = []Node{}
	}
	return &ForRange{pos, assignment, body}
}

// Break node represents a statement {% break %}.
type Break struct {
	*Position             // position in the source.
	Label     *Identifier // label.
}

func NewBreak(pos *Position, label *Identifier) *Break {
	return &Break{pos, label}
}

// Continue node represents a statement {% continue %}.
type Continue struct {
	*Position             // position in the source.
	Label     *Identifier // label.
}

func NewContinue(pos *Position, label *Identifier) *Continue {
	return &Continue{pos, label}
}

// If node represents a statement {% if ... %}.
type If struct {
	*Position            // position in the source.
	Init      Node       // init simple statement.
	Condition Expression // condition that once evaluated returns true or false.
	Then      *Block     // nodes to run if the expression is evaluated to true.
	Else      Node       // nodes to run if the expression is evaluated to false. Can be Block or If.
}

func NewIf(pos *Position, init Node, cond Expression, then *Block, els Node) *If {
	if then == nil {
		then = NewBlock(nil, []Node{})
	}
	return &If{pos, init, cond, then, els}
}

// Switch node represents a statement {% switch ... %}.
type Switch struct {
	*Position
	Init        Node
	Expr        Expression
	LeadingText *Text
	Cases       []*Case
}

// NewSwitch returns a new Switch node.
func NewSwitch(pos *Position, init Node, expr Expression, leadingText *Text, cases []*Case) *Switch {
	return &Switch{pos, init, expr, leadingText, cases}
}

// TypeSwitch node represents a statement {% switch ... %} on types.
type TypeSwitch struct {
	*Position
	Init        Node
	Assignment  *Assignment
	LeadingText *Text
	Cases       []*Case
}

// NewTypeSwitch returns a new TypeSwitch node.
func NewTypeSwitch(pos *Position, init Node, assignment *Assignment, leadingText *Text, cases []*Case) *TypeSwitch {
	return &TypeSwitch{pos, init, assignment, leadingText, cases}
}

// Case node represents a statement {% case ... %} or {% default %}.
type Case struct {
	*Position
	Expressions []Expression
	Body        []Node
}

// NewCase returns a new Case node.
func NewCase(pos *Position, expressions []Expression, body []Node) *Case {
	return &Case{pos, expressions, body}
}

// Fallthrough node represents a statement {% fallthrough %}.
type Fallthrough struct {
	*Position
}

// NewFallthrough returns a new Fallthrough node.
func NewFallthrough(pos *Position) *Fallthrough {
	return &Fallthrough{pos}
}

// Select node represents a statement {% select ... %}.
type Select struct {
	*Position
	LeadingText *Text
	Cases       []*SelectCase
}

// NewSelect returns a new Select node.
func NewSelect(pos *Position, leadingText *Text, cases []*SelectCase) *Select {
	return &Select{pos, leadingText, cases}
}

// NewSelectCase represents a statement {% case ... %} in a select.
type SelectCase struct {
	*Position
	Comm Node
	Body []Node
}

// NewSelectCase returns a new SelectCase node.
func NewSelectCase(pos *Position, comm Node, body []Node) *SelectCase {
	return &SelectCase{pos, comm, body}
}

// TypeDeclaration node represents a type declaration, that is an alias
// declaration or a type definition.
type TypeDeclaration struct {
	*Position                      // position in the source.
	Ident              *Identifier // identifier of the type.
	Type               Expression  // expression representing the type.
	IsAliasDeclaration bool        // reports whether it is an alias declaration or a type definition.
}

func (n *TypeDeclaration) String() string {
	if n.IsAliasDeclaration {
		return fmt.Sprintf("type %s = %s", n.Ident.Name, n.Type.String())
	}
	return fmt.Sprintf("type %s %s", n.Ident.Name, n.Type.String())
}

// NewTypeDeclaration returns a new TypeDeclaration node.
func NewTypeDeclaration(pos *Position, ident *Identifier, typ Expression, isAliasDeclaration bool) *TypeDeclaration {
	return &TypeDeclaration{pos, ident, typ, isAliasDeclaration}
}

// Macro node represents a statement {% macro ... %}.
type Macro struct {
	*Position             // position in the source.
	Ident     *Identifier // name.
	Type      *FuncType   // type.
	Body      []Node      // body.
	Upvars    []Upvar     // Upvars of macro.
	Context   Context     // context.
}

func NewMacro(pos *Position, name *Identifier, typ *FuncType, body []Node, ctx Context) *Macro {
	if body == nil {
		body = []Node{}
	}
	return &Macro{pos, name, typ, body, nil, ctx}
}

// ShowMacroOr specifies behavior when macro is not defined.
type ShowMacroOr int8

const (
	// ShowMacroOrIgnore ignores if not defined.
	ShowMacroOrIgnore ShowMacroOr = iota
	// ShowMacroOrTodo returns error if compiled with "fail on todo" option.
	ShowMacroOrTodo
	// ShowMacroOrError is the default behavior: returns an error.
	ShowMacroOrError
)

func (s ShowMacroOr) String() string {
	switch s {
	case ShowMacroOrIgnore:
		return "ShowMacroOrIgnore"
	case ShowMacroOrTodo:
		return "ShowMacroOrTodo"
	case ShowMacroOrError:
		return "ShowMacroOrError"
	default:
		panic("not defined")
	}
}

// ShowMacro node represents a statement {% show <macro> %}.
type ShowMacro struct {
	*Position               // position in the source.
	Macro      Expression   // macro.
	Args       []Expression // arguments.
	IsVariadic bool         // reports whether it is variadic.
	Or         ShowMacroOr  // when macro is not defined.
	Context    Context      // context.
}

func NewShowMacro(pos *Position, macro Expression, args []Expression, isVariadic bool, or ShowMacroOr, ctx Context) *ShowMacro {
	return &ShowMacro{Position: pos, Macro: macro, Args: args, IsVariadic: isVariadic, Or: or, Context: ctx}
}

// Include node represents a statement {% include <path> %}.
type Include struct {
	*Position         // position in the source.
	Path      string  // path of the source to include.
	Context   Context // context.
	Tree      *Tree   // expanded tree of <path>.
}

func NewInclude(pos *Position, path string, ctx Context) *Include {
	return &Include{Position: pos, Path: path, Context: ctx}
}

// Show node represents a statement {{ ... }}.
type Show struct {
	*Position            // position in the source.
	Expr      Expression // expression that once evaluated returns the value to show.
	Context   Context    // context.
}

func NewShow(pos *Position, expr Expression, ctx Context) *Show {
	return &Show{pos, expr, ctx}
}

func (n *Show) String() string {
	return fmt.Sprintf("{{ %v }}", n.Expr)
}

// Extends node represents a statement {% extends ... %}.
type Extends struct {
	*Position         // position in the source.
	Path      string  // path to extend.
	Context   Context // context.
	Tree      *Tree   // expanded tree of extends.
}

func NewExtends(pos *Position, path string, ctx Context) *Extends {
	return &Extends{Position: pos, Path: path, Context: ctx}
}

func (n *Extends) String() string {
	return fmt.Sprintf("{%% extends %v %%}", strconv.Quote(n.Path))
}

// Import node represents a statement {% import ... %}.
type Import struct {
	*Position             // position in the source.
	Ident     *Identifier // name (including "." and "_") or nil.
	Path      string      // path to import.
	Context   Context     // context.
	Tree      *Tree       // expanded tree of import.
}

func NewImport(pos *Position, ident *Identifier, path string, ctx Context) *Import {
	return &Import{Position: pos, Ident: ident, Path: path, Context: ctx}
}

func (n *Import) String() string {
	if n.Ident == nil {
		return fmt.Sprintf("{%% import %v %%}", strconv.Quote(n.Path))
	}

	return fmt.Sprintf("{%% import %v %v %%}", n.Ident, strconv.Quote(n.Path))
}

// Comment node represents a statement {# ... #}.
type Comment struct {
	*Position        // position in the source.
	Text      string // comment text.
}

func NewComment(pos *Position, text string) *Comment {
	return &Comment{pos, text}
}

type BasicLiteral struct {
	expression
	*Position             // position in the source.
	Type      LiteralType // type.
	Value     string      // value.
}

func NewBasicLiteral(pos *Position, typ LiteralType, value string) *BasicLiteral {
	return &BasicLiteral{expression{}, pos, typ, value}
}

func (n *BasicLiteral) String() string {
	return n.Value
}

// Identifier node represents an identifier expression.
type Identifier struct {
	expression
	*Position        // position in the source.
	Name      string // name.
}

func NewIdentifier(pos *Position, name string) *Identifier {
	return &Identifier{expression{}, pos, name}
}

func (n *Identifier) String() string {
	return n.Name
}

// Operator represents an operator expression. It is implemented by
// the nodes UnaryOperator and BinaryOperator.
type Operator interface {
	Expression
	Operator() OperatorType
	Precedence() int
}

// UnaryOperator node represents an unary operator expression.
type UnaryOperator struct {
	*expression
	*Position              // position in the source.
	Op        OperatorType // operator.
	Expr      Expression   // expression.
}

func NewUnaryOperator(pos *Position, op OperatorType, expr Expression) *UnaryOperator {
	return &UnaryOperator{&expression{}, pos, op, expr}
}

func (n *UnaryOperator) String() string {
	s := n.Op.String()
	if e, ok := n.Expr.(Operator); ok && (n.Op == OperatorReceive || e.Precedence() <= n.Precedence()) {
		s += "(" + n.Expr.String() + ")"
	} else {
		s += n.Expr.String()
	}
	return s
}

// Operator returns the operator type of the expression.
func (n *UnaryOperator) Operator() OperatorType {
	return n.Op
}

// Precedence returns a number that represents the precedence of the
// expression.
func (n *UnaryOperator) Precedence() int {
	return 6
}

// BinaryOperator node represents a binary operator expression.
type BinaryOperator struct {
	*expression
	*Position              // position in the source.
	Op        OperatorType // operator.
	Expr1     Expression   // first expression.
	Expr2     Expression   // second expression.
}

func NewBinaryOperator(pos *Position, op OperatorType, expr1, expr2 Expression) *BinaryOperator {
	return &BinaryOperator{&expression{}, pos, op, expr1, expr2}
}

func (n *BinaryOperator) String() string {
	var s string
	if e, ok := n.Expr1.(Operator); ok && e.Precedence() <= n.Precedence() {
		s += "(" + n.Expr1.String() + ")"
	} else {
		s += n.Expr1.String()
	}
	s += " " + n.Op.String() + " "
	if e, ok := n.Expr2.(Operator); ok && e.Precedence() <= n.Precedence() {
		s += "(" + n.Expr2.String() + ")"
	} else {
		s += n.Expr2.String()
	}
	return s
}

// Operator returns the operator type of the expression.
func (n *BinaryOperator) Operator() OperatorType {
	return n.Op
}

// Precedence returns a number that represents the precedence of the
// expression.
func (n *BinaryOperator) Precedence() int {
	switch n.Op {
	case OperatorMultiplication, OperatorDivision, OperatorModulo,
		OperatorLeftShift, OperatorRightShift, OperatorBitAnd, OperatorAndNot:
		return 5
	case OperatorAddition, OperatorSubtraction, OperatorBitOr, OperatorXor:
		return 4
	case OperatorEqual, OperatorNotEqual, OperatorLess, OperatorLessEqual,
		OperatorGreater, OperatorGreaterEqual:
		return 3
<<<<<<< HEAD
	case OperatorAndAnd, OperatorTemplateAnd:
		return 2
	case OperatorOrOr, OperatorTemplateOr:
=======
	case OperatorAnd:
		return 2
	case OperatorOr:
>>>>>>> 1737c9cd
		return 1
	}
	panic("invalid operator type")
}

// StructType node represents a struct type.
type StructType struct {
	*expression
	*Position
	Fields []*Field
}

// NewStructType returns a new StructType node.
func NewStructType(pos *Position, fields []*Field) *StructType {
	return &StructType{&expression{}, pos, fields}
}

func (n *StructType) String() string {
	s := "struct { "
	for i, fd := range n.Fields {
		s += fd.String()
		if i != len(n.Fields)-1 {
			s += "; "
		}
	}
	s += " }"
	return s
}

// Field represents a field declaration in a struct type. A field
// declaration can be explicit (having an identifier list and a type) or
// implicit (having a type only).
type Field struct {
	Idents []*Identifier // identifiers. If nil is an embedded field.
	Type   Expression
	Tag    *string
}

// NewField returns a new NewField node.
func NewField(idents []*Identifier, typ Expression, tag *string) *Field {
	return &Field{idents, typ, tag}
}

func (n *Field) String() string {
	s := ""
	for i, ident := range n.Idents {
		s += ident.String()
		if i != len(n.Idents)-1 {
			s += ","
		}
		s += " "
	}
	s += n.Type.String()
	if n.Tag != nil {
		s += " `" + *n.Tag + "`"
	}
	return s
}

// SliceType node represents a slice type.
type SliceType struct {
	*expression
	*Position              // position in the source.
	ElementType Expression // element type.
}

func NewSliceType(pos *Position, elementType Expression) *SliceType {
	return &SliceType{&expression{}, pos, elementType}
}

func (n *SliceType) String() string {
	return "[]" + n.ElementType.String()
}

// ArrayType node represents an array type.
type ArrayType struct {
	*expression
	*Position              // position in the source.
	Len         Expression // length. It is nil for arrays specified with ... notation.
	ElementType Expression // element type.
}

func NewArrayType(pos *Position, len Expression, elementType Expression) *ArrayType {
	return &ArrayType{&expression{}, pos, len, elementType}
}

func (n *ArrayType) String() string {
	s := "["
	if n.Len == nil {
		s += "..."
	} else {
		s += n.Len.String()
	}
	s += "]" + n.ElementType.String()
	return s
}

// CompositeLiteral node represent a composite literal.
type CompositeLiteral struct {
	*expression
	*Position            // position in the source.
	Type      Expression // type of the composite literal. nil for composite literals without type.
	KeyValues []KeyValue // nil for empty composite literals.
}

func NewCompositeLiteral(pos *Position, typ Expression, keyValues []KeyValue) *CompositeLiteral {
	return &CompositeLiteral{&expression{}, pos, typ, keyValues}
}

func (n *CompositeLiteral) String() string {
	if expandedPrint {
		s := n.Type.String()
		s += "{"
		for i, kv := range n.KeyValues {
			if i > 0 {
				s += ", "
			}
			s += kv.String()
		}
		s += "}"
		return s
	}
	return n.Type.String() + " literal"
}

// KeyValue represents a key value pair in a slice, map or struct composite literal.
type KeyValue struct {
	Key   Expression // nil for not-indexed values.
	Value Expression
}

func (kv KeyValue) String() string {
	if kv.Key == nil {
		return kv.Value.String()
	}
	return kv.Key.String() + ": " + kv.Value.String()
}

// MapType node represents a map type.
type MapType struct {
	*expression
	*Position            // position in the source.
	KeyType   Expression // type of map keys.
	ValueType Expression // type of map values.
}

func NewMapType(pos *Position, keyType, valueType Expression) *MapType {
	return &MapType{&expression{}, pos, keyType, valueType}
}

func (n *MapType) String() string {
	return "map[" + n.KeyType.String() + "]" + n.ValueType.String()
}

// Interface node represents an interface type.
type Interface struct {
	*expression
	*Position // position in the source.
}

func NewInterface(pos *Position) *Interface {
	return &Interface{&expression{}, pos}
}

func (n *Interface) String() string {
	return "interface{}"
}

// Call node represents a function call expression.
type Call struct {
	*expression
	*Position               // position in the source.
	Func       Expression   // function.
	Args       []Expression // arguments.
	IsVariadic bool         // reports whether it is variadic.
}

func NewCall(pos *Position, fun Expression, args []Expression, isVariadic bool) *Call {
	return &Call{&expression{}, pos, fun, args, isVariadic}
}

func (n *Call) String() string {
	s := n.Func.String()
	switch fn := n.Func.(type) {
	case *UnaryOperator:
		if fn.Op == OperatorPointer || fn.Op == OperatorReceive {
			s = "(" + s + ")"
		}
	case *FuncType:
		if len(fn.Result) == 0 {
			s = "(" + s + ")"
		}
	case *ChanType:
		s = "(" + s + ")"
	}
	s += "("
	for i, arg := range n.Args {
		if i > 0 {
			s += ", "
		}
		s += arg.String()
	}
	s += ")"
	return s
}

// Defer node represents a defer statement.
type Defer struct {
	*Position            // position in the source.
	Call      Expression // function or method call (should be a Call node).
}

func NewDefer(pos *Position, call Expression) *Defer {
	return &Defer{pos, call}
}

func (n *Defer) String() string {
	return "defer " + n.Call.String()
}

// Go node represents a go statement.
type Go struct {
	*Position            // position in the source.
	Call      Expression // function or method call (should be a Call node).
}

func NewGo(pos *Position, call Expression) *Go {
	return &Go{pos, call}
}

func (n *Go) String() string {
	return "go " + n.Call.String()
}

// Goto node represents a goto statement.
type Goto struct {
	*Position             // position in the source.
	Label     *Identifier // label.
}

func NewGoto(pos *Position, label *Identifier) *Goto {
	return &Goto{pos, label}
}

func (n *Goto) String() string {
	return "goto " + n.Label.String()
}

// Label node represents a label statement.
type Label struct {
	*Position             // position in the source.
	Ident     *Identifier // identifier.
	Statement Node        // statement.
}

func NewLabel(pos *Position, ident *Identifier, statement Node) *Label {
	return &Label{pos, ident, statement}
}

// Var node represent a variable declaration by keyword "var".
type Var struct {
	*Position               // position in the source.
	Lhs       []*Identifier // left-hand side of assignment.
	Type      Expression    // nil for non-typed variable declarations.
	Rhs       []Expression  // nil for non-initialized variable declarations.
}

func NewVar(pos *Position, lhs []*Identifier, typ Expression, rhs []Expression) *Var {
	return &Var{pos, lhs, typ, rhs}
}

func (n *Var) String() string {
	s := "var "
	for i, ident := range n.Lhs {
		if i > 0 {
			s += " "
		}
		s += ident.Name
	}
	if n.Type != nil {
		s += " " + n.Type.String()
	}
	if len(n.Rhs) > 0 {
		s += " = "
		for i, value := range n.Rhs {
			if i > 0 {
				s += " "
			}
			s += value.String()
		}
	}
	return s
}

// Const node represent a const declaration.
type Const struct {
	*Position               // position in the source.
	Lhs       []*Identifier // left-hand side identifiers.
	Type      Expression    // nil for non-typed constant declarations.
	Rhs       []Expression  // nil for implicit-value constant declarations.
	Index     int           // index of the declaration in the constant declaration group or 0 if not in a group.
}

func NewConst(pos *Position, lhs []*Identifier, typ Expression, rhs []Expression, index int) *Const {
	return &Const{pos, lhs, typ, rhs, index}
}

// Index node represents an index expression.
type Index struct {
	*expression
	*Position            // position in the source.
	Expr      Expression // expression.
	Index     Expression // index.
}

func NewIndex(pos *Position, expr Expression, index Expression) *Index {
	return &Index{&expression{}, pos, expr, index}
}

func (n *Index) String() string {
	return n.Expr.String() + "[" + n.Index.String() + "]"
}

// Slicing node represents a slicing expression.
type Slicing struct {
	*expression
	*Position            // position in the source.
	Expr      Expression // expression.
	Low       Expression // low bound.
	High      Expression // high bound.
	Max       Expression // max bound.
	IsFull    bool       // reports whether is a full expression.
}

func NewSlicing(pos *Position, expr, low, high Expression, max Expression, isFull bool) *Slicing {
	return &Slicing{&expression{}, pos, expr, low, high, max, isFull}
}

func (n *Slicing) String() string {
	s := n.Expr.String() + "["
	if n.Low != nil {
		s += n.Low.String()
	}
	s += ":"
	if n.High != nil {
		s += n.High.String()
	}
	if n.Max != nil {
		s += ":"
		s += n.Max.String()
	}
	s += "]"
	return s
}

// ChanType node represents a chan type.
type ChanType struct {
	*expression
	*Position                 // position in the source.
	Direction   ChanDirection // direction.
	ElementType Expression    // type of chan elements.
}

func NewChanType(pos *Position, direction ChanDirection, elementType Expression) *ChanType {
	return &ChanType{&expression{}, pos, direction, elementType}
}

func (n *ChanType) String() string {
	var s string
	if n.Direction == ReceiveDirection {
		s = "<-"
	}
	s += "chan"
	if n.Direction == SendDirection {
		s += "<-"
	}
	return s + " " + n.ElementType.String()
}

// Selector node represents a selector expression.
type Selector struct {
	*expression
	*Position            // position in the source.
	Expr      Expression // expression.
	Ident     string     // identifier.
}

func NewSelector(pos *Position, expr Expression, ident string) *Selector {
	return &Selector{&expression{}, pos, expr, ident}
}

func (n *Selector) String() string {
	return n.Expr.String() + "." + n.Ident
}

// TypeAssertion node represents a type assertion expression.
type TypeAssertion struct {
	*expression
	*Position            // position in the source.
	Expr      Expression // expression.
	Type      Expression // type, is nil if it is a type switch assertion ".(type)".
}

func NewTypeAssertion(pos *Position, expr Expression, typ Expression) *TypeAssertion {
	return &TypeAssertion{&expression{}, pos, expr, typ}
}

func (n *TypeAssertion) String() string {
	if n.Type == nil {
		return n.Expr.String() + ".(type)"
	}
	return n.Expr.String() + ".(" + n.Type.String() + ")"
}

// Placeholder node represent a special placeholder node.
type Placeholder struct {
	*expression
	*Position // position in the source.
}

func NewPlaceholder() *Placeholder {
	return &Placeholder{&expression{}, nil}
}

func (n *Placeholder) String() string {
	return "[Placeholder]"
}

// Send node represents a send statement.
type Send struct {
	*Position            // position in the source.
	Channel   Expression // channel.
	Value     Expression // value to send on the channel.
}

func NewSend(pos *Position, channel Expression, value Expression) *Send {
	return &Send{pos, channel, value}
}

func (n *Send) String() string {
	return n.Channel.String() + " <- " + n.Value.String()
}<|MERGE_RESOLUTION|>--- conflicted
+++ resolved
@@ -75,15 +75,11 @@
 	OperatorLeftShift                          // <<
 	OperatorRightShift                         // >>
 	OperatorReceive                            // <-
-<<<<<<< HEAD
-	// X MARCO: trovare un nome migliore.
-	OperatorTemplateAnd // and
-	OperatorTemplateOr  // or
-	OperatorTemplateNot // not
-=======
 	OperatorAddress                            // &
 	OperatorPointer                            // *
->>>>>>> 1737c9cd
+	OperatorTemplateAnd                        // and
+	OperatorTemplateOr                         // or
+	OperatorTemplateNot                        // not
 )
 
 type AssignmentType int
@@ -108,11 +104,7 @@
 
 func (op OperatorType) String() string {
 	return []string{"==", "!=", "<", "<=", ">", ">=", "!", "&", "|", "&&", "||",
-<<<<<<< HEAD
-		"+", "-", "*", "/", "%", "^", "&^", "<<", ">>", "<-", "and", "or", "not"}[op]
-=======
-		"+", "-", "*", "/", "%", "^", "&^", "<<", ">>", "<-", "&", "*"}[op]
->>>>>>> 1737c9cd
+		"+", "-", "*", "/", "%", "^", "&^", "<<", ">>", "<-", "&", "*", "and", "or", "not"}[op]
 }
 
 // Context indicates the context in which a value statement must be valuated.
@@ -909,15 +901,9 @@
 	case OperatorEqual, OperatorNotEqual, OperatorLess, OperatorLessEqual,
 		OperatorGreater, OperatorGreaterEqual:
 		return 3
-<<<<<<< HEAD
-	case OperatorAndAnd, OperatorTemplateAnd:
+	case OperatorAnd, OperatorTemplateAnd:
 		return 2
-	case OperatorOrOr, OperatorTemplateOr:
-=======
-	case OperatorAnd:
-		return 2
-	case OperatorOr:
->>>>>>> 1737c9cd
+	case OperatorOr, OperatorTemplateOr:
 		return 1
 	}
 	panic("invalid operator type")
