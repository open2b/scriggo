// Copyright (c) 2019 Open2b Software Snc. All rights reserved.
// https://www.open2b.com

// Use of this source code is governed by a BSD-style
// license that can be found in the LICENSE file.

package compiler

import (
	"bytes"
	"unicode/utf8"

	"scriggo/compiler/ast"
)

// parseExpr parses an expression and returns its tree and the last read token
// that does not belong to the expression. It panics on error.
//
// tok is the first token of the expression. canBeSwitchGuard reports whether
// the parsed expression can be a type switch guard, as x.(type). mustBeGuard
// reports whatever the expression can be a type. nextIsBlockBrace report
// whether a left brace block is expected after the expression.
func (p *parsing) parseExpr(tok token, canBeSwitchGuard, mustBeType, nextIsBlockBrace bool) (ast.Expression, token) {

	// canCompositeLiteral reports whether the currently parsed expression can
	// be used as type in composite literals.
	canCompositeLiteral := false

	// path is the tree path that starts from the root operator and ends with
	// the leaf operator.
	var path []ast.Operator

	// mustBeSwitchGuard reports whether the parsed expression must be a type
	// switch guard, that is `expr.(type)`.
	var mustBeSwitchGuard bool

	for {

		var operand ast.Expression
		var operator ast.Operator

		switch tok.typ {
		case tokenLeftParenthesis: // ( e )
			// Call parseExpr recursively to parse the expression in
			// parenthesis and then handle it as a single operand.
			pos := tok.pos
			var expr ast.Expression
			expr, tok = p.parseExpr(p.next(), false, mustBeType, false)
			if expr == nil {
				panic(syntaxError(tok.pos, "unexpected %s, expecting expression", tok))
			}
			if tok.typ != tokenRightParenthesis {
				panic(syntaxError(tok.pos, "unexpected %s, expecting )", tok))
			}
			expr.SetParenthesis(expr.Parenthesis() + 1)
			operand = expr
			operand.Pos().Start = pos.Start
			operand.Pos().End = tok.pos.End
			tok = p.next()
		case tokenLeftBraces: // {
			// composite literal with no type.
			if mustBeType {
				panic(syntaxError(tok.pos, "unexpected {, expecting type"))
			}
		case tokenMap: // map
			canCompositeLiteral = true
			mapType := ast.NewMapType(tok.pos, nil, nil)
			tok = p.next()
			if tok.typ != tokenLeftBrackets {
				panic(syntaxError(tok.pos, "unexpected %s, expecting [", tok))
			}
			var typ ast.Expression
			typ, tok = p.parseExpr(p.next(), false, true, false)
			if tok.typ != tokenRightBrackets {
				panic(syntaxError(tok.pos, "unexpected %s, expecting %s", tok, tokenRightBraces))
			}
			mapType.KeyType = typ
			typ, tok = p.parseExpr(p.next(), false, true, false)
			if typ == nil {
				panic(syntaxError(tok.pos, "unexpected %s, expecting type", tok))
			}
			mapType.Position.End = typ.Pos().End
			mapType.ValueType = typ
			operand = mapType
		case tokenStruct: // struct
			canCompositeLiteral = true
			structType := ast.NewStructType(tok.pos, nil)
			tok = p.next()
			if tok.typ != tokenLeftBraces {
				panic(syntaxError(tok.pos, "unexpected %s, expecting {", tok))
			}
			tok = p.next()
			if tok.typ != tokenRightBraces {
				for {
					fieldDecl := ast.NewField(nil, nil, nil)
					var exprs []ast.Expression
					var typ ast.Expression
					exprs, tok = p.parseExprList(tok, false, true, false)
					if tok.typ == tokenSemicolon || tok.typ == tokenRightBraces {
						// Implicit field declaration.
						if len(exprs) != 1 {
							panic(syntaxError(tok.pos, "unexpected %s, expecting type", tok))
						}
						fieldDecl.Type = exprs[0]
						if tok.typ == tokenSemicolon {
							tok = p.next()
						}
					} else {
						// Explicit field declaration.
						typ, tok = p.parseExpr(tok, false, true, false)
						if tok.typ != tokenSemicolon && tok.typ != tokenRightBraces {
							panic(syntaxError(tok.pos, "unexpected %s, expecting semicolon", tok))
						}
						if tok.typ == tokenSemicolon {
							tok = p.next()
						}
						fieldDecl.Idents = make([]*ast.Identifier, len(exprs))
						for i, e := range exprs {
							ident, ok := e.(*ast.Identifier)
							if !ok {
								panic(syntaxError(tok.pos, "unexpected %s, expecting field name or embedded type ", e))
							}
							fieldDecl.Idents[i] = ident
						}
						fieldDecl.Type = typ
					}
					structType.Fields = append(structType.Fields, fieldDecl)
					if tok.typ == tokenRightBraces {
						break
					}
				}
			}
			structType.Position.End = tok.pos.End
			operand = structType
			tok = p.next()
		case tokenInterface: // interface{}
			pos := tok.pos
			tok = p.next()
			if tok.typ != tokenLeftBraces {
				panic(syntaxError(tok.pos, "unexpected %s, expecting {", tok))
			}
			tok = p.next()
			if tok.typ != tokenRightBraces {
				panic(syntaxError(tok.pos, "unexpected %s, expecting }", tok))
			}
			pos.End = tok.pos.End
			operand = ast.NewInterface(pos)
			tok = p.next()
		case tokenFunc: // func
			var node ast.Node
			if mustBeType {
				node, tok = p.parseFunc(tok, parseFuncType)
			} else {
				node, tok = p.parseFunc(tok, parseFuncType|parseFuncLit)
			}
			operand = node.(ast.Expression)
		case
			tokenArrow, // <-, <-chan
			tokenChan:  // chan, chan<-
			pos := tok.pos
			direction := ast.NoDirection
			if tok.typ == tokenArrow {
				tok = p.next()
				if tok.typ == tokenChan {
					direction = ast.ReceiveDirection
				} else {
					operator = ast.NewUnaryOperator(pos, ast.OperatorReceive, nil)
					if mustBeType {
						panic(syntaxError(tok.pos, "unexpected %s, expecting type", operator))
					}
				}
			}
			if operator == nil {
				tok = p.next()
				if direction == ast.NoDirection && tok.typ == tokenArrow {
					direction = ast.SendDirection
					tok = p.next()
				}
				var elemType ast.Expression
				elemType, tok = p.parseExpr(tok, false, true, false)
				if elemType == nil {
					panic(syntaxError(tok.pos, "missing channel element type"))
				}
				pos.End = elemType.Pos().End
				operand = ast.NewChanType(pos, direction, elemType)
			}
		case
			tokenAddition,       // +e
			tokenSubtraction,    // -e
			tokenNot,            // !e
			tokenXor,            // ^e
			tokenMultiplication, // *t, *T
<<<<<<< HEAD
			tokenAnd,            // &e
			tokenTemplateNot:    // !e
			operator = ast.NewUnaryOperator(tok.pos, operatorFromTokenType(tok.typ), nil)
=======
			tokenAmpersand:      // &e
			operator = ast.NewUnaryOperator(tok.pos, operatorFromTokenType(tok.typ, false), nil)
>>>>>>> 1737c9cd
			if mustBeType && tok.typ != tokenMultiplication {
				panic(syntaxError(tok.pos, "unexpected %s, expecting type", tok.txt))
			}
			tok = p.next()
		case
			tokenRune,      // '\x3c'
			tokenInt,       // 18
			tokenFloat,     // 12.895
			tokenImaginary: // 7.2i
			if mustBeType {
				panic(syntaxError(tok.pos, "unexpected literal %s, expecting type", tok.txt))
			}
			operand = ast.NewBasicLiteral(tok.pos, literalType(tok.typ), string(tok.txt))
			tok = p.next()
		case
			tokenInterpretedString, // ""
			tokenRawString:         // ``
			if mustBeType {
				panic(syntaxError(tok.pos, "unexpected literal %s, expecting type", tok.txt))
			}
			operand = ast.NewBasicLiteral(tok.pos, literalType(tok.typ), string(tok.txt))
			tok = p.next()
		case tokenIdentifier: // a
			ident := p.parseIdentifierNode(tok)
			operand = ident
			tok = p.next()
			if mustBeType {
				if tok.typ == tokenPeriod {
					tok = p.next()
					if tok.typ != tokenIdentifier {
						panic(syntaxError(tok.pos, "unexpected %s, expecting name", tok.txt))
					}
					ident := p.parseIdentifierNode(tok)
					operand = ast.NewSelector(tok.pos, operand, ident.Name)
					tok = p.next()
				}
			}
		case tokenLeftBrackets: // [
			canCompositeLiteral = true
			var expr, length ast.Expression
			pos := tok.pos
			isEllipsis := false
			tok = p.next()
			switch tok.typ {
			case tokenEllipsis:
				isEllipsis = true
				tok = p.next()
			case tokenRightBrackets:
			default:
				oldTok := tok
				expr, tok = p.parseExpr(tok, false, false, false)
				if expr == nil {
					panic(syntaxError(tok.pos, "unexpected %s, expecting expression", oldTok))
				}
				length = expr
			}
			if tok.typ != tokenRightBrackets {
				panic(syntaxError(tok.pos, "unexpected %s, expecting ]", tok))
			}
			var typ ast.Expression
			typ, tok = p.parseExpr(p.next(), false, true, false)
			if typ == nil {
				panic(syntaxError(tok.pos, "unexpected %s, expecting expression", tok))
			}
			pos.End = typ.Pos().End
			switch {
			case isEllipsis:
				operand = ast.NewArrayType(pos, nil, typ)
			case length == nil:
				operand = ast.NewSliceType(pos, typ)
			default:
				operand = ast.NewArrayType(pos, length, typ)
			}
		default:
			return nil, tok
		}

		for operator == nil {

			dontEatLeftBraces := tok.typ == tokenLeftBraces && nextIsBlockBrace && !canCompositeLiteral
			if dontEatLeftBraces || mustBeType {
				operand = addLastOperand(operand, path)
				return operand, tok
			}

			switch tok.typ {

			case tokenLeftBraces: // ...{
				canCompositeLiteral = false
				if operand != nil && operand.Parenthesis() > 0 {
					panic(syntaxError(tok.pos, "cannot parenthesize type in composite literal"))
				}
				pos := &ast.Position{Line: tok.pos.Line, Column: tok.pos.Column, Start: tok.pos.Start, End: tok.pos.End}
				if operand != nil {
					pos.Start = operand.Pos().Start
				}
				var keyValues []ast.KeyValue
				var expr ast.Expression
				for {
					expr, tok = p.parseExpr(p.next(), false, false, false)
					if expr == nil {
						break
					}
					switch tok.typ {
					case tokenColon:
						var value ast.Expression
						value, tok = p.parseExpr(p.next(), false, false, false)
						if value == nil {
							panic(syntaxError(tok.pos, "unexpected %s, expecting expression", tok))
						}
						keyValues = append(keyValues, ast.KeyValue{Key: expr, Value: value})
					case tokenComma, tokenRightBraces:
						keyValues = append(keyValues, ast.KeyValue{Key: nil, Value: expr})
					default:
						panic(syntaxError(tok.pos, "unexpected %s, expecting comma or }", tok))
					}
					if tok.typ == tokenRightBraces {
						break
					}
				}
				if tok.typ != tokenRightBraces {
					panic(syntaxError(tok.pos, "unexpected %s, expecting expression or }", tok))
				}
				pos.End = tok.pos.End
				operand = ast.NewCompositeLiteral(pos, operand, keyValues)
			case tokenLeftParenthesis: // e(...)
				pos := tok.pos
				pos.Start = operand.Pos().Start
				var args []ast.Expression
				args, tok = p.parseExprListInParenthesis(p.next())
				var isVariadic bool
				if tok.typ == tokenEllipsis {
					if args == nil {
						panic(syntaxError(tok.pos, "unexpected ..., expecting expression"))
					}
					isVariadic = true
					tok = p.next()
				}
				if tok.typ != tokenRightParenthesis {
					panic(syntaxError(tok.pos, "unexpected %s, expecting expression or )", tok))
				}
				pos.End = tok.pos.End
				operand = ast.NewCall(pos, operand, args, isVariadic)
				canCompositeLiteral = false
			case tokenLeftBrackets: // e[...], e[.. : ..], e[.. : .. : ..],
				pos := tok.pos
				pos.Start = operand.Pos().Start
				var index ast.Expression
				index, tok = p.parseExpr(p.next(), false, false, false)
				if tok.typ == tokenColon {
					low := index
					isFull := false
					var high, max ast.Expression
					high, tok = p.parseExpr(p.next(), false, false, false)
					if tok.typ == tokenColon {
						isFull = true
						max, tok = p.parseExpr(p.next(), false, false, false)
					}
					if tok.typ != tokenRightBrackets {
						panic(syntaxError(tok.pos, "unexpected %s, expecting ]", tok))
					}
					pos.End = tok.pos.End
					operand = ast.NewSlicing(pos, operand, low, high, max, isFull)
				} else {
					if tok.typ != tokenRightBrackets {
						panic(syntaxError(tok.pos, "unexpected %s, expecting ]", tok))
					}
					if index == nil {
						panic(syntaxError(tok.pos, "unexpected ], expecting expression"))
					}
					pos.End = tok.pos.End
					operand = ast.NewIndex(pos, operand, index)
				}
			case tokenPeriod: // e.
				pos := tok.pos
				pos.Start = operand.Pos().Start
				tok = p.next()
				switch tok.typ {
				case tokenIdentifier:
					// e.ident
					ident := string(tok.txt)
					pos.End = tok.pos.End
					operand = ast.NewSelector(pos, operand, ident)
				case tokenLeftParenthesis:
					// e.(ident), e.(pkg.ident)
					tok = p.next()
					var typ ast.Expression
					switch tok.typ {
					case tokenType:
						if !canBeSwitchGuard {
							panic(syntaxError(tok.pos, "use of .(type) outside type switch"))
						}
						mustBeSwitchGuard = true
						tok = p.next()
					case tokenIdentifier:
						if len(tok.txt) == 1 && tok.txt[0] == '_' {
							panic(syntaxError(tok.pos, "cannot use _ as value"))
						}
						fallthrough
					default:
						typ, tok = p.parseExpr(tok, true, true, false)
						if typ == nil {
							panic(syntaxError(tok.pos, "unexpected %s, expecting type", tok))
						}
					}
					if tok.typ != tokenRightParenthesis {
						panic(syntaxError(tok.pos, "unexpected %s, expecting )", tok))
					}
					pos.End = tok.pos.End
					operand = ast.NewTypeAssertion(pos, operand, typ)
				default:
					panic(syntaxError(tok.pos, "unexpected %s, expecting name or (", tok))
				}
			case
				tokenEqual,          // e ==
				tokenNotEqual,       // e !=
				tokenLess,           // e <
				tokenLessOrEqual,    // e <=
				tokenGreater,        // e >
				tokenGreaterOrEqual, // e >=
				tokenAnd,            // e &&
				tokenOr,             // e ||
				tokenAddition,       // e +
				tokenSubtraction,    // e -
				tokenMultiplication, // e *
				tokenDivision,       // e /
				tokenModulo,         // e %
				tokenAmpersand,      // e &
				tokenVerticalBar,    // e |
				tokenXor,            // e ^
				tokenAndNot,         // e &^
				tokenLeftShift,      // e <<
<<<<<<< HEAD
				tokenRightShift,     // e >>
				tokenTemplateAnd,    // e and
				tokenTemplateOr:     // e or
				operator = ast.NewBinaryOperator(tok.pos, operatorFromTokenType(tok.typ), nil, nil)
=======
				tokenRightShift:     // e >>
				operator = ast.NewBinaryOperator(tok.pos, operatorFromTokenType(tok.typ, true), nil, nil)
>>>>>>> 1737c9cd
			default:
				if mustBeSwitchGuard && !isTypeGuard(operand) {
					panic(syntaxError(tok.pos, "use of .(type) outside type switch"))
				}
				operand = addLastOperand(operand, path)
				return operand, tok
			}

			tok = p.next()

		}

		canBeSwitchGuard = false

		// Add the operator to the expression tree.

		switch op := operator.(type) {

		case *ast.UnaryOperator:
			// An unary operator ("!", "+", "-", "()") becomes the new leaf
			// operator as it has an higher precedence than all the other
			// operators.

			if len(path) > 0 {
				// operator becomes a child of the leaf operator.
				switch leaf := path[len(path)-1].(type) {
				case *ast.UnaryOperator:
					leaf.Expr = op
				case *ast.BinaryOperator:
					leaf.Expr2 = op
				}
			}
			// operator becomes the new leaf operator.
			path = append(path, op)

		case *ast.BinaryOperator:
			// For a binary operator ("*", "/", "+", "-", "<", ">", ...),
			// start from the leaf operator (last operator of the path) and
			// go up to the root (first operator of the path) stopping if an
			// operator with lower precedence is found.

			// For all unary operators, set the start at the end of the path.
			start := operand.Pos().Start
			for i := len(path) - 1; i >= 0; i-- {
				if o, ok := path[i].(*ast.UnaryOperator); ok {
					o.Position.Start = start
				} else {
					break
				}
			}

			// p is the position in the path where to add the operator.
			var p = len(path)
			for p > 0 && op.Precedence() <= path[p-1].Precedence() {
				p--
			}
			if p > 0 {
				// operator becomes the child of the operator with lower
				// precedence found going up the path.
				switch o := path[p-1].(type) {
				case *ast.UnaryOperator:
					o.Expr = op
				case *ast.BinaryOperator:
					o.Expr2 = op
				}
			}
			if p < len(path) {
				// operand becomes the child of the leaf operator.
				switch o := path[len(path)-1].(type) {
				case *ast.UnaryOperator:
					o.Expr = operand
				case *ast.BinaryOperator:
					o.Expr2 = operand
				}
				// Set the end for all the operators in the path from p onwards.
				for i := p; i < len(path); i++ {
					switch o := path[i].(type) {
					case *ast.UnaryOperator:
						o.Position.End = operand.Pos().End
					case *ast.BinaryOperator:
						o.Position.End = operand.Pos().End
					}
				}
				// operator becomes the new leaf operator.
				op.Expr1 = path[p]
				op.Position.Start = path[p].Pos().Start
				path[p] = op
				path = path[0 : p+1]
			} else {
				// operator becomes the new leaf operator.
				op.Expr1 = operand
				op.Position.Start = operand.Pos().Start
				path = append(path, op)
			}

		}

	}

}

// addLastOperand adds the last operand to the expression parsing path and
// returns the operand resulting from the parsing of the entire expression.
func addLastOperand(op ast.Expression, path []ast.Operator) ast.Expression {
	if len(path) == 0 {
		return op
	}
	// Add the operand as a child of the leaf operator.
	switch leaf := path[len(path)-1].(type) {
	case *ast.UnaryOperator:
		leaf.Expr = op
	case *ast.BinaryOperator:
		leaf.Expr2 = op
	}
	// Set the end for all the operators in path.
	end := op.Pos().End
	for _, op := range path {
		switch o := op.(type) {
		case *ast.UnaryOperator:
			o.Position.End = end
		case *ast.BinaryOperator:
			o.Position.End = end
		}
	}
	// The operand is the the root of the expression tree.
	return path[0]
}

// parseExprList parses a list of expressions separated by a comma and returns
// the list and the last token read that can not be part of the last
// expression. It panics on error.
//
// tok is the first token of the expression, allowSwitchGuard reports whether
// a parsed expression can contain a type switch guard. allMustBeTypes report
// whatever all the expressions must be types. nextIsBlockBrace report whether
// a left brace block is expected after the expression.
func (p *parsing) parseExprList(tok token, allowSwitchGuard, allMustBeTypes, nextIsBlockBrace bool) ([]ast.Expression, token) {
	var element ast.Expression
	var elements []ast.Expression
	for {
		element, tok = p.parseExpr(tok, allowSwitchGuard, allMustBeTypes, nextIsBlockBrace)
		if element == nil {
			if elements != nil {
				panic(syntaxError(tok.pos, "unexpected %s, expecting expression", tok))
			}
			return elements, tok
		}
		if elements == nil {
			elements = []ast.Expression{element}
		} else {
			elements = append(elements, element)
		}
		if tok.typ != tokenComma {
			return elements, tok
		}
		tok = p.next()
	}
}

// parseExprListInParenthesis parses a list of expressions as parseExprList
// does but allows a trailing comma if it is followed by a right parenthesis.
func (p *parsing) parseExprListInParenthesis(tok token) ([]ast.Expression, token) {
	var element ast.Expression
	var elements []ast.Expression
	for {
		element, tok = p.parseExpr(tok, false, false, false)
		if element == nil {
			if elements != nil && tok.typ != tokenRightParenthesis {
				panic(syntaxError(tok.pos, "unexpected %s, expecting expression", tok))
			}
			return elements, tok
		}
		if elements == nil {
			elements = []ast.Expression{element}
		} else {
			elements = append(elements, element)
		}
		if tok.typ != tokenComma {
			return elements, tok
		}
		tok = p.next()
	}
}

// literalType returns a literal type from a token type.
func literalType(typ tokenTyp) ast.LiteralType {
	switch typ {
	case tokenRawString, tokenInterpretedString:
		return ast.StringLiteral
	case tokenRune:
		return ast.RuneLiteral
	case tokenInt:
		return ast.IntLiteral
	case tokenFloat:
		return ast.FloatLiteral
	case tokenImaginary:
		return ast.ImaginaryLiteral
	default:
		panic("invalid token type")
	}
}

// operatorFromTokenType returns a operator type from a token type. binary
// reports if the operator is used in a binary expression.
func operatorFromTokenType(typ tokenTyp, binary bool) ast.OperatorType {
	switch typ {
	case tokenEqual:
		return ast.OperatorEqual
	case tokenNotEqual:
		return ast.OperatorNotEqual
	case tokenNot:
		return ast.OperatorNot
	case tokenAmpersand:
		if binary {
			return ast.OperatorBitAnd
		}
		return ast.OperatorAddress
	case tokenVerticalBar:
		return ast.OperatorBitOr
	case tokenLess:
		return ast.OperatorLess
	case tokenLessOrEqual:
		return ast.OperatorLessEqual
	case tokenGreater:
		return ast.OperatorGreater
	case tokenGreaterOrEqual:
		return ast.OperatorGreaterEqual
	case tokenAnd:
		return ast.OperatorAnd
	case tokenOr:
		return ast.OperatorOr
	case tokenAddition:
		return ast.OperatorAddition
	case tokenSubtraction:
		return ast.OperatorSubtraction
	case tokenMultiplication:
		if binary {
			return ast.OperatorMultiplication
		}
		return ast.OperatorPointer
	case tokenDivision:
		return ast.OperatorDivision
	case tokenModulo:
		return ast.OperatorModulo
	case tokenArrow:
		return ast.OperatorReceive
	case tokenXor:
		return ast.OperatorXor
	case tokenAndNot:
		return ast.OperatorAndNot
	case tokenLeftShift:
		return ast.OperatorLeftShift
	case tokenRightShift:
		return ast.OperatorRightShift
	// REVIEW: order according the name of the tokens.
	case tokenTemplateAnd:
		return ast.OperatorTemplateAnd
	case tokenTemplateOr:
		return ast.OperatorTemplateOr
	case tokenTemplateNot:
		return ast.OperatorTemplateNot

	default:
		panic("invalid token type")
	}
}

// parseIdentifierNode returns an Identifier node from a token.
func (p *parsing) parseIdentifierNode(tok token) *ast.Identifier {
	ident := ast.NewIdentifier(tok.pos, string(tok.txt))
	return ident
}

// unquoteString returns the characters in s unquoted as string.
func unquoteString(s []byte) string {
	if len(s) == 2 {
		return ""
	}
	if len(s) == 3 {
		return string(s[1])
	}
	if s[0] == '`' || bytes.IndexByte(s, '\\') == -1 {
		return string(s[1 : len(s)-1])
	}
	var cc = make([]byte, 0, len(s))
	for i := 1; i < len(s)-1; i++ {
		if s[i] == '\\' {
			r, n := parseEscapedRune(s[i:])
			if n == 3 || r < utf8.RuneSelf {
				cc = append(cc, byte(r))
			} else {
				p := [4]byte{}
				j := utf8.EncodeRune(p[:], r)
				cc = append(cc, p[:j]...)
			}
			i += n
		} else {
			cc = append(cc, s[i])
		}
	}
	return string(cc)
}

// parseEscapedRune parses an escaped rune sequence starting with '\\' and
// returns the rune and the length of the parsed sequence.
func parseEscapedRune(s []byte) (rune, int) {
	switch s[1] {
	case 'a':
		return '\a', 1
	case 'b':
		return '\b', 1
	case 'f':
		return '\f', 1
	case 'n':
		return '\n', 1
	case 'r':
		return '\r', 1
	case 't':
		return '\t', 1
	case 'v':
		return '\v', 1
	case '\\':
		return '\\', 1
	case '\'':
		return '\'', 1
	case '"':
		return '"', 1
	case 'x', 'u', 'U':
		var n = 2
		switch s[1] {
		case 'u':
			n = 4
		case 'U':
			n = 8
		}
		var r rune
		for j := 2; j < n+2; j++ {
			r = r * 16
			c := s[j]
			switch {
			case '0' <= c && c <= '9':
				r += rune(c - '0')
			case 'a' <= c && c <= 'f':
				r += rune(c - 'a' + 10)
			case 'A' <= c && c <= 'F':
				r += rune(c - 'A' + 10)
			}
		}
		return r, n + 1
	case '0', '1', '2', '3', '4', '5', '6', '7':
		r := (s[1]-'0')*64 + (s[2]-'0')*8 + (s[3] - '0')
		return rune(r), 3
	}
	panic("unexpected escaped rune")
}<|MERGE_RESOLUTION|>--- conflicted
+++ resolved
@@ -190,14 +190,9 @@
 			tokenNot,            // !e
 			tokenXor,            // ^e
 			tokenMultiplication, // *t, *T
-<<<<<<< HEAD
-			tokenAnd,            // &e
-			tokenTemplateNot:    // !e
-			operator = ast.NewUnaryOperator(tok.pos, operatorFromTokenType(tok.typ), nil)
-=======
-			tokenAmpersand:      // &e
+			tokenAmpersand,      // &e
+			tokenTemplateNot:    // not
 			operator = ast.NewUnaryOperator(tok.pos, operatorFromTokenType(tok.typ, false), nil)
->>>>>>> 1737c9cd
 			if mustBeType && tok.typ != tokenMultiplication {
 				panic(syntaxError(tok.pos, "unexpected %s, expecting type", tok.txt))
 			}
@@ -430,15 +425,10 @@
 				tokenXor,            // e ^
 				tokenAndNot,         // e &^
 				tokenLeftShift,      // e <<
-<<<<<<< HEAD
 				tokenRightShift,     // e >>
 				tokenTemplateAnd,    // e and
 				tokenTemplateOr:     // e or
-				operator = ast.NewBinaryOperator(tok.pos, operatorFromTokenType(tok.typ), nil, nil)
-=======
-				tokenRightShift:     // e >>
 				operator = ast.NewBinaryOperator(tok.pos, operatorFromTokenType(tok.typ, true), nil, nil)
->>>>>>> 1737c9cd
 			default:
 				if mustBeSwitchGuard && !isTypeGuard(operand) {
 					panic(syntaxError(tok.pos, "use of .(type) outside type switch"))
