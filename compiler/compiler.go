// Copyright (c) 2019 Open2b Software Snc. All rights reserved.
// https://www.open2b.com

// Use of this source code is governed by a BSD-style
// license that can be found in the LICENSE file.

// Package compiler implements parsing, type checking and emitting of sources.
//
// A program can be compiled using
//
//	CompileProgram
//
// while a template is compiled through
//
//  CompileTemplate
//
package compiler

import (
	"bytes"
	"fmt"
	"io"
	"io/ioutil"
	"reflect"

	"scriggo/compiler/ast"
	"scriggo/runtime"
)

// internalOperatorZero and internalOperatorNotZero are two internal operators
// that are inserted in the tree by the type checker and that are handled by the
// emitter as two unary operators that return true if the operand is,
// respectively, the zero or not the zero of its type.
//
// As a special case, if the operand is an interface type then its value is
// compared with the zero of the dynamic type of the interface.
const (
	internalOperatorZero ast.OperatorType = ast.OperatorRelaxedNot + iota + 1
	internalOperatorNotZero
)

// Options represents a set of options used during the compilation.
type Options struct {
	AllowShebangLine   bool
	DisallowGoStmt     bool
	LimitMemorySize    bool
	PackageLess        bool
	TemplateFailOnTODO bool
	RelaxedBoolean     bool
	TreeTransformer    func(*ast.Tree) error
}

// CompileProgram compiles a program.
func CompileProgram(r io.Reader, importer PackageLoader, opts Options) (*Code, error) {
	var tree *ast.Tree

	// Parse the source code.
	if opts.PackageLess {
		var err error
		tree, err = ParsePackageLessProgram(r, importer, opts.AllowShebangLine)
		if err != nil {
			return nil, err
		}
	} else {
		mainSrc, err := ioutil.ReadAll(r)
		if err != nil {
			return nil, err
		}
		tree, err = ParseProgram(mainCombiner{mainSrc, importer})
		if err != nil {
			return nil, err
		}
	}

	// Transform the tree.
	if opts.TreeTransformer != nil {
		err := opts.TreeTransformer(tree)
		if err != nil {
			return nil, err
		}
	}

	// Type check the tree.
	checkerOpts := checkerOptions{PackageLess: opts.PackageLess}
	checkerOpts.DisallowGoStmt = opts.DisallowGoStmt
	checkerOpts.SyntaxType = ProgramSyntax
	checkerOpts.RelaxedBoolean = opts.RelaxedBoolean
	tci, err := typecheck(tree, importer, checkerOpts)
	if err != nil {
		return nil, err
	}
	typeInfos := map[ast.Node]*typeInfo{}
	for _, pkgInfos := range tci {
		for node, ti := range pkgInfos.TypeInfos {
			typeInfos[node] = ti
		}
	}

	// Emit the code.
	var code *Code
	emitterOpts := emitterOptions{}
	emitterOpts.MemoryLimit = opts.LimitMemorySize
	if opts.PackageLess {
		code = emitPackageLessProgram(tree, typeInfos, tci["main"].IndirectVars, emitterOpts)
	} else {
		code = emitPackageMain(tree.Nodes[0].(*ast.Package), typeInfos, tci["main"].IndirectVars, emitterOpts)
	}

	return code, nil
}

// CompileTemplate compiles the template file with the given path and written
// in language lang. It reads the template files from the reader. path, if not
// absolute, is relative to the root of the template. lang can be Text, HTML,
// CSS or JavaScript.
func CompileTemplate(path string, r Reader, main PackageLoader, lang ast.Language, opts Options) (*Code, error) {

	var tree *ast.Tree

	// Parse the source code.
	var err error
<<<<<<< HEAD
	tree, err = ParseTemplate(path, r, ctx, opts.RelaxedBoolean)
=======
	tree, err = ParseTemplate(path, r, lang)
>>>>>>> f75f5743
	if err != nil {
		return nil, err
	}

	// Transform the tree.
	if opts.TreeTransformer != nil {
		err := opts.TreeTransformer(tree)
		if err != nil {
			return nil, err
		}
	}

	// Type check the tree.
	checkerOpts := checkerOptions{
		AllowNotUsed:   true,
		DisallowGoStmt: opts.DisallowGoStmt,
		FailOnTODO:     opts.TemplateFailOnTODO,
		PackageLess:    opts.PackageLess,
		SyntaxType:     TemplateSyntax,
		RelaxedBoolean: opts.RelaxedBoolean,
	}
	tci, err := typecheck(tree, main, checkerOpts)
	if err != nil {
		return nil, err
	}
	typeInfos := map[ast.Node]*typeInfo{}
	for _, pkgInfos := range tci {
		for node, ti := range pkgInfos.TypeInfos {
			typeInfos[node] = ti
		}
	}

	// Emit the code.
	emitterOpts := emitterOptions{}
	emitterOpts.MemoryLimit = opts.LimitMemorySize
	code := emitTemplate(tree, typeInfos, tci["main"].IndirectVars, emitterOpts)

	return code, nil
}

type mainCombiner struct {
	mainSrc      []byte
	otherImports PackageLoader
}

func (ml mainCombiner) Load(path string) (interface{}, error) {
	if path == "main" {
		return bytes.NewReader(ml.mainSrc), nil
	}
	if ml.otherImports != nil {
		return ml.otherImports.Load(path)
	}
	return nil, nil
}

// predefinedPackage represents a predefined package.
type predefinedPackage interface {

	// Name returns the package's name.
	Name() string

	// Lookup searches for an exported declaration, named declName, in the
	// package. If the declaration does not exist, it returns nil.
	//
	// For a variable returns a pointer to the variable, for a function
	// returns the function, for a type returns the reflect.Type and for a
	// constant returns its value or a Constant.
	Lookup(declName string) interface{}

	// DeclarationNames returns the exported declaration names in the package.
	DeclarationNames() []string
}

// PackageLoader is implemented by package loaders. Load returns a predefined
// package as *Package or the source of a non predefined package as
// an io.Reader.
//
// If the package does not exist it returns nil and nil.
// If the package exists but there was an error while loading the package, it
// returns nil and the error.
type PackageLoader interface {
	Load(pkgPath string) (interface{}, error)
}

// emitterOptions contains the options for the emitter.
type emitterOptions struct {

	// MemoryLimit adds Alloc instructions during compilation.
	MemoryLimit bool
}

// CheckingError records a type checking error with the path and the position
// where the error occurred.
type CheckingError struct {
	path    string
	parents string
	pos     ast.Position
	err     error
}

// Error returns a string representation of the type checking error.
func (e *CheckingError) Error() string {
	return fmt.Sprintf("%s:%s: %s%s", e.path, e.pos, e.err, e.parents)
}

// Message returns the message of the type checking error, without position and
// path.
func (e *CheckingError) Message() string {
	return e.err.Error() + e.parents
}

// Path returns the path of the type checking error.
func (e *CheckingError) Path() string {
	return e.path
}

// Position returns the position of the checking error.
func (e *CheckingError) Position() ast.Position {
	return e.pos
}

// Global represents a global variable with a package, name, type (only for
// not predefined globals) and value (only for predefined globals). Value, if
// present, must be a pointer to the variable value.
type Global struct {
	Pkg   string
	Name  string
	Type  reflect.Type
	Value interface{}
}

// Code is the result of a package emitting process.
type Code struct {
	// Globals is a slice of all globals used in Code.
	Globals []Global
	// Functions is a map of exported functions indexed by name.
	Functions map[string]*runtime.Function
	// Main is the Code entry point.
	Main *runtime.Function
}

// emitPackageMain emits the code for a package main given its ast node, the
// type info and indirect variables. alloc reports whether Alloc instructions
// must be emitted. emitPackageMain returns an emittedPackage instance with
// the global variables and the main function.
func emitPackageMain(pkgMain *ast.Package, typeInfos map[ast.Node]*typeInfo, indirectVars map[*ast.Identifier]bool, opts emitterOptions) *Code {
	e := newEmitter(typeInfos, indirectVars, opts)
	functions, _, _ := e.emitPackage(pkgMain, false, "main")
	main, _ := e.fnStore.availableScriggoFn(pkgMain, "main")
	pkg := &Code{
		Globals:   e.varStore.getGlobals(),
		Functions: functions,
		Main:      main,
	}
	return pkg
}

// emitPackageLessProgram emits the code for a package-less program given its
// tree, the type info and indirect variables. alloc reports whether Alloc
// instructions must be emitted. emitPackageLessProgram returns a function that
// is the entry point of the package-less program and the global variables.
func emitPackageLessProgram(tree *ast.Tree, typeInfos map[ast.Node]*typeInfo, indirectVars map[*ast.Identifier]bool, opts emitterOptions) *Code {
	e := newEmitter(typeInfos, indirectVars, opts)
	e.fb = newBuilder(newFunction("main", "main", reflect.FuncOf(nil, nil, false)), tree.Path)
	e.fb.emitSetAlloc(opts.MemoryLimit)
	e.fb.enterScope()
	e.emitNodes(tree.Nodes)
	e.fb.exitScope()
	e.fb.end()
	return &Code{Main: e.fb.fn, Globals: e.varStore.getGlobals()}
}

// emitTemplate emits the code for a template given its tree, the type info and
// indirect variables. alloc reports whether Alloc instructions must be
// emitted. emitTemplate returns a function that is the entry point of the
// template and the global variables.
func emitTemplate(tree *ast.Tree, typeInfos map[ast.Node]*typeInfo, indirectVars map[*ast.Identifier]bool, opts emitterOptions) *Code {

	e := newEmitter(typeInfos, indirectVars, opts)
	e.pkg = &ast.Package{}
	e.isTemplate = true
	e.fb = newBuilder(newFunction("main", "main", reflect.FuncOf(nil, nil, false)), tree.Path)
	e.fb.changePath(tree.Path)

	// Globals.
	_ = e.varStore.createScriggoPackageVar(e.pkg, newGlobal("$template", "$io.Writer", emptyInterfaceType, nil))
	_ = e.varStore.createScriggoPackageVar(e.pkg, newGlobal("$template", "$Write", reflect.FuncOf(nil, nil, false), nil))
	_ = e.varStore.createScriggoPackageVar(e.pkg, newGlobal("$template", "$Render", reflect.FuncOf(nil, nil, false), nil))
	_ = e.varStore.createScriggoPackageVar(e.pkg, newGlobal("$template", "$urlWriter", reflect.TypeOf(&struct{}{}), nil))
	e.fb.emitSetAlloc(opts.MemoryLimit)

	// If page is a package, then page extends another page.
	if len(tree.Nodes) == 1 {
		if pkg, ok := tree.Nodes[0].(*ast.Package); ok {
			mainBuilder := e.fb
			// Macro declarations in extending page must be accessed by the extended page.
			for _, dec := range pkg.Declarations {
				if fun, ok := dec.(*ast.Func); ok {
					fn := newFunction("main", fun.Ident.Name, fun.Type.Reflect)
					e.fnStore.makeAvailableScriggoFn(e.pkg, fun.Ident.Name, fn)
				}
			}
			// Emits extended page.
			backupPath := e.fb.getPath()
			extends, _ := getExtends(pkg.Declarations)
			e.fb.changePath(extends.Path)
			e.fb.enterScope()
			e.reserveTemplateRegisters()
			// Reserves first index of Functions for the function that
			// initializes package variables. There is no guarantee that such
			// function will exist: it depends on the presence or the absence of
			// package variables.
			var initVarsIndex int8 = 0
			e.fb.fn.Functions = append(e.fb.fn.Functions, nil)
			e.fb.emitCall(initVarsIndex, runtime.StackShift{}, nil)
			e.emitNodes(extends.Tree.Nodes)
			e.fb.end()
			e.fb.exitScope()
			e.fb.changePath(backupPath)
			// Emits extending page as a package.
			e.fb.changePath(tree.Path)
			_, _, inits := e.emitPackage(pkg, true, tree.Path)
			e.fb = mainBuilder
			// Just one init is supported: the implicit one (the one that
			// initializes variables).
			if len(inits) == 1 {
				e.fb.fn.Functions[0] = inits[0]
			} else {
				// If there are no variables to initialize, a nop function is
				// created because space has already been reserved for it.
				nopFunction := newFunction("main", "$nop", reflect.FuncOf(nil, nil, false))
				nopBuilder := newBuilder(nopFunction, tree.Path)
				nopBuilder.end()
				e.fb.fn.Functions[0] = nopFunction
			}
			return &Code{Main: e.fb.fn, Globals: e.varStore.getGlobals()}
		}
	}

	// Default case: tree is a generic template page.
	e.fb.enterScope()
	e.reserveTemplateRegisters()
	e.emitNodes(tree.Nodes)
	e.fb.exitScope()
	e.fb.end()
	return &Code{Main: e.fb.fn, Globals: e.varStore.getGlobals()}

}

// getExtends returns the 'extends' node contained in nodes, if exists. Note
// that such node can only be preceded by a comment node or a text node.
func getExtends(nodes []ast.Node) (*ast.Extends, bool) {
	for _, node := range nodes {
		switch n := node.(type) {
		case *ast.Comment, *ast.Text:
		case *ast.Extends:
			return n, true
		default:
			return nil, false
		}
	}
	return nil, false
}<|MERGE_RESOLUTION|>--- conflicted
+++ resolved
@@ -119,11 +119,7 @@
 
 	// Parse the source code.
 	var err error
-<<<<<<< HEAD
-	tree, err = ParseTemplate(path, r, ctx, opts.RelaxedBoolean)
-=======
-	tree, err = ParseTemplate(path, r, lang)
->>>>>>> f75f5743
+	tree, err = ParseTemplate(path, r, lang, opts.RelaxedBoolean)
 	if err != nil {
 		return nil, err
 	}
