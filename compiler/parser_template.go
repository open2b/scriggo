--- conflicted
+++ resolved
@@ -22,14 +22,10 @@
 // ParseTemplate expands the nodes Extends, Import and Include parsing the
 // relative trees. The parsed trees are cached so only one call per
 // combination of path and context is made to the reader.
-<<<<<<< HEAD
 //
 // relaxedBoolean reports whether the operators 'and', 'or' and 'not' as well as
 // non-boolean conditions in the if statement are allowed.
-func ParseTemplate(path string, reader Reader, ctx ast.Context, relaxedBoolean bool) (*ast.Tree, error) {
-=======
-func ParseTemplate(path string, reader Reader, lang ast.Language) (*ast.Tree, error) {
->>>>>>> f75f5743
+func ParseTemplate(path string, reader Reader, lang ast.Language, relaxedBoolean bool) (*ast.Tree, error) {
 
 	if path == "" {
 		return nil, ErrInvalidPath
@@ -108,11 +104,7 @@
 		return nil, err
 	}
 
-<<<<<<< HEAD
-	tree, err := ParseTemplateSource(src, ctx, pp.relaxedBoolean)
-=======
-	tree, err := ParseTemplateSource(src, lang)
->>>>>>> f75f5743
+	tree, err := ParseTemplateSource(src, lang, pp.relaxedBoolean)
 	if err != nil {
 		if se, ok := err.(*SyntaxError); ok {
 			se.path = path
