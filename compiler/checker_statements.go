// Copyright (c) 2019 Open2b Software Snc. All rights reserved.
// https://www.open2b.com

// Use of this source code is governed by a BSD-style
// license that can be found in the LICENSE file.

package compiler

import (
	"fmt"
	"reflect"
	"strings"

	"scriggo/compiler/ast"
)

// templatePageToPackage extract first-level declarations in tree and appends them
// to a package, which will be the only node of tree. If tree is already a
// package, templatePageToPackage does nothing.
func (tc *typechecker) templatePageToPackage(tree *ast.Tree, path string) error {
	// tree is already a package: do nothing and return.
	if len(tree.Nodes) == 1 {
		if _, ok := tree.Nodes[0].(*ast.Package); ok {
			return nil
		}
	}
	currentPath := tc.path
	tc.path = path
	nodes := []ast.Node{}
	for _, n := range tree.Nodes {
		switch n := n.(type) {
		case *ast.Comment:
		case *ast.Macro, *ast.Var, *ast.TypeDeclaration, *ast.Const, *ast.Import, *ast.Extends:
			nodes = append(nodes, n)
		default:
			if txt, ok := n.(*ast.Text); ok && len(strings.TrimSpace(string(txt.Text))) == 0 {
				continue
			}
			return tc.errorf(n, "template declarations can only contain extends, import or declaration statements")
		}
	}
	tree.Nodes = []ast.Node{
		ast.NewPackage(tree.Pos(), "", nodes),
	}
	tc.path = currentPath
	return nil
}

// checkNodesInNewScopeError calls checkNodesInNewScope returning checking errors.
func (tc *typechecker) checkNodesInNewScopeError(nodes []ast.Node) ([]ast.Node, error) {
	tc.enterScope()
	nodes, err := tc.checkNodesError(nodes)
	if err != nil {
		return nil, err
	}
	tc.exitScope()
	return nodes, nil
}

// checkNodesInNewScope type checks nodes in a new scope. Panics on error.
func (tc *typechecker) checkNodesInNewScope(nodes []ast.Node) []ast.Node {
	tc.enterScope()
	nodes = tc.checkNodes(nodes)
	tc.exitScope()
	return nodes
}

// checkNodesError calls checkNodes catching panics and returning their errors
// as return parameter.
func (tc *typechecker) checkNodesError(nodes []ast.Node) (newNodes []ast.Node, err error) {
	func() {
		defer func() {
			if r := recover(); r != nil {
				if rerr, ok := r.(*CheckingError); ok {
					err = rerr
				} else {
					panic(r)
				}
			}
		}()
		newNodes = tc.checkNodes(nodes)
	}()
	return newNodes, err
}

// checkNodes type checks one or more statements, returning the new tree branch
// with transformations, if any. Panics on error.
func (tc *typechecker) checkNodes(nodes []ast.Node) []ast.Node {

	tc.terminating = false

	i := 0

nodesLoop:
	for {

		if i >= len(nodes) {
			break nodesLoop
		}
		node := nodes[i]

		switch node := node.(type) {

		case *ast.Import:
			err := tc.checkImport(node, nil, nil, false)
			if err != nil {
				panic(err)
			}

		case *ast.Text:

		case *ast.Include:
			currentPath := tc.path
			tc.path = node.Tree.Path
			tc.paths = append(tc.paths, checkerPath{currentPath, node})
			node.Tree.Nodes = tc.checkNodes(node.Tree.Nodes)
			tc.path = currentPath
			tc.paths = tc.paths[:len(tc.paths)-1]

		case *ast.Block:
			node.Nodes = tc.checkNodesInNewScope(node.Nodes)

		case *ast.If:
			tc.enterScope()
			if node.Init != nil {
				tc.checkNodes([]ast.Node{node.Init})
			}

			ti := tc.checkExpr(node.Condition)
<<<<<<< HEAD

			// Handle if statements in templates that have the 'not' keyword or
			// have a non-boolean condition.
			if boolCond := ti.Type.Kind() == reflect.Bool; tc.opts.SyntaxType == TemplateSyntax && !boolCond || node.Not {
				if node.Init != nil {
					// node.Not with node.Init cannot arrive to the type
					// checker, has been stopped by the parser.
					panic(tc.errorf(node.Init, "cannot have init in if statement with non-bool condition"))
				}
				switch {
				case !boolCond && !node.Not: // {% if 30 %}
					tc.declareAsBoolBuiltin()
					pos := node.Condition.Pos()
					node.Condition = ast.NewCall(pos, ast.NewIdentifier(pos, "$asBool"), []ast.Expression{node.Condition}, false)
				case !boolCond && node.Not: // {% if not 30 %}
					tc.declareAsBoolBuiltin()
					pos := node.Condition.Pos()
					asBoolCall := ast.NewCall(pos, ast.NewIdentifier(pos, "$asBool"), []ast.Expression{node.Condition}, false)
					node.Condition = ast.NewUnaryOperator(pos, ast.OperatorNot, asBoolCall)
				case boolCond && node.Not: // {% if not false %}
					node.Condition = ast.NewUnaryOperator(node.Condition.Pos(), ast.OperatorNot, node.Condition)
				}
				ti = tc.checkExpr(node.Condition)
				tc.typeInfos[node.Condition] = ti
			}

=======
			if ti.Nil() {
				panic(tc.errorf(node.Condition, "use of untyped nil"))
			}
>>>>>>> e9ed3783
			if ti.Type.Kind() != reflect.Bool {
				panic(tc.errorf(node.Condition, "non-bool %s (type %v) used as if condition", node.Condition, ti.ShortString()))
			}
			ti.setValue(nil)
			node.Then.Nodes = tc.checkNodesInNewScope(node.Then.Nodes)
			terminating := tc.terminating
			if node.Else == nil {
				terminating = false
			} else {
				switch els := node.Else.(type) {
				case *ast.Block:
					els.Nodes = tc.checkNodesInNewScope(els.Nodes)
				case *ast.If:
					_ = tc.checkNodes([]ast.Node{els})
				}
				terminating = terminating && tc.terminating
			}
			tc.exitScope()
			tc.terminating = terminating

		case *ast.For:
			tc.enterScope()
			tc.addToAncestors(node)
			if node.Init != nil {
				tc.checkNodes([]ast.Node{node.Init})
			}
			if node.Condition != nil {
				ti := tc.checkExpr(node.Condition)
				if ti.Type.Kind() != reflect.Bool {
					panic(tc.errorf(node.Condition, "non-bool %s (type %v) used as for condition", node.Condition, ti.ShortString()))
				}
				ti.setValue(nil)
			}
			if node.Post != nil {
				tc.checkNodes([]ast.Node{node.Post})
			}
			node.Body = tc.checkNodesInNewScope(node.Body)
			tc.removeLastAncestor()
			tc.exitScope()
			tc.terminating = node.Condition == nil && !tc.hasBreak[node]

		case *ast.ForRange:
			tc.enterScope()
			tc.addToAncestors(node)
			// Check range expression.
			expr := node.Assignment.Rhs[0]
			ti := tc.checkExpr(expr)
			if ti.Nil() {
				panic(tc.errorf(node, "cannot range over nil"))
			}
			ti.setValue(nil)
			maxLhs := 2
			lhs := node.Assignment.Lhs
			var typ1, typ2 reflect.Type
			switch typ := ti.Type; typ.Kind() {
			case reflect.Array, reflect.Slice:
				typ1 = intType
				typ2 = typ.Elem()
			case reflect.Map:
				typ1 = typ.Key()
				typ2 = typ.Elem()
			case reflect.String:
				typ1 = intType
				typ2 = runeType
			case reflect.Ptr:
				if typ.Elem().Kind() != reflect.Array {
					panic(tc.errorf(expr, "cannot range over %s (type %s)", expr, ti))
				}
				typ1 = intType
				typ2 = typ.Elem().Elem()
			case reflect.Chan:
				if dir := typ.ChanDir(); dir == reflect.SendDir {
					panic(tc.errorf(node.Assignment.Rhs[0], "invalid operation: range %s (receive from send-only type %s)", expr, ti.String()))
				}
				typ1 = typ.Elem()
				maxLhs = 1
			default:
				panic(tc.errorf(node.Assignment.Rhs[0], "cannot range over %s (type %s)", expr, ti.StringWithNumber(true)))
			}
			// Check variables.
			if lhs != nil {
				if len(lhs) > maxLhs {
					panic(tc.errorf(node, "too many variables in range"))
				}
				ti1 := &typeInfo{Type: typ1, Properties: propertyAddressable}
				declaration := node.Assignment.Type == ast.AssignmentDeclaration
				indexPh := ast.NewPlaceholder()
				tc.typeInfos[indexPh] = ti1
				tc.obsoleteForRangeAssign(node.Assignment, lhs[0], indexPh, nil, declaration, false)
				if len(lhs) == 2 {
					valuePh := ast.NewPlaceholder()
					tc.typeInfos[valuePh] = &typeInfo{Type: typ2}
					tc.obsoleteForRangeAssign(node.Assignment, lhs[1], valuePh, nil, declaration, false)
				}
			}
			node.Body = tc.checkNodesInNewScope(node.Body)
			tc.removeLastAncestor()
			tc.exitScope()
			tc.terminating = !tc.hasBreak[node]

		case *ast.Assignment:
			tc.checkGenericAssignmentNode(node)
			if node.Type == ast.AssignmentDeclaration {
				tc.nextValidGoto = len(tc.gotos)
			}
			tc.terminating = false

		case *ast.Break:
			found := false
			for i := len(tc.ancestors) - 1; i >= 0; i-- {
				switch n := tc.ancestors[i].node.(type) {
				case *ast.For, *ast.ForRange, *ast.Switch, *ast.TypeSwitch, *ast.Select:
					tc.hasBreak[n] = true
					found = true
					break
				}
			}
			if !found {
				panic(tc.errorf(node, "break is not in a loop, switch, or select"))
			}
			tc.terminating = false

		case *ast.Continue:
			found := false
			for i := len(tc.ancestors) - 1; i >= 0; i-- {
				switch tc.ancestors[i].node.(type) {
				case *ast.For, *ast.ForRange:
					found = true
					break
				}
			}
			if !found {
				panic(tc.errorf(node, "continue is not in a loop"))
			}
			tc.terminating = false

		case *ast.Fallthrough:
			outOfPlace := true
			if len(tc.ancestors) > 0 {
				parent := tc.ancestors[len(tc.ancestors)-1].node
				if cas, ok := parent.(*ast.Case); ok {
					nn := len(nodes)
				CASE:
					switch i {
					default:
						for j := nn - 1; j >= 0; j-- {
							if nodes[j] == node {
								break
							}
							switch n := nodes[j].(type) {
							case *ast.Comment:
							case *ast.Text:
								if !containsOnlySpaces(n.Text) {
									break CASE
								}
							default:
								break CASE
							}
						}
						fallthrough
					case nn - 1:
						parent = tc.ancestors[len(tc.ancestors)-2].node
						switch sw := parent.(type) {
						case *ast.Switch:
							if cas == sw.Cases[len(sw.Cases)-1] {
								panic(tc.errorf(node, "cannot fallthrough final case in switch"))
							}
							outOfPlace = false
						case *ast.TypeSwitch:
							panic(tc.errorf(node, "cannot fallthrough in type switch"))
						}
					}
				}
			}
			if outOfPlace {
				panic(tc.errorf(node, "fallthrough statement out of place"))
			}

		case *ast.Return:
			assign := tc.checkReturn(node)
			if assign != nil {
				// Create a block statement that contains the assignment and the
				// return statement without its return values.
				//
				// The creation of the block is necessary because we are
				// iterating over nodes, so only one node can be changed without
				// breaking the iteration.
				node.Values = nil
				nodes[i] = ast.NewBlock(node.Pos(), []ast.Node{assign, node})
			}
			tc.terminating = true

		case *ast.Switch:
			tc.enterScope()
			tc.addToAncestors(node)
			// Check the init.
			if node.Init != nil {
				// TODO: this type assertion should be removed/handled differently.
				tc.checkGenericAssignmentNode(node.Init.(*ast.Assignment))
			}
			// Check the expression.
			var texpr *typeInfo
			if node.Expr == nil {
				texpr = &typeInfo{Type: boolType, Constant: boolConst(true)}
				texpr.setValue(nil)
			} else {
				texpr = tc.checkExpr(node.Expr)
				if texpr.Nil() {
					panic(tc.errorf(node, "use of untyped nil"))
				}
				texpr.setValue(nil)
				if texpr.Untyped() {
					c, err := tc.convert(texpr, node.Expr, texpr.Type)
					if err != nil {
						panic(tc.errorf(node.Expr, "%s", err))
					}
					texpr = &typeInfo{Type: texpr.Type, Constant: c}
				}
			}
			// Check the cases.
			terminating := true
			hasFallthrough := false
			positionOf := map[interface{}]*ast.Position{}
			var positionOfDefault *ast.Position
			for _, cas := range node.Cases {
				if cas.Expressions == nil {
					if positionOfDefault != nil {
						panic(tc.errorf(cas, "multiple defaults in switch (first at %s)", positionOfDefault))
					}
					positionOfDefault = cas.Pos()
				}
				for _, ex := range cas.Expressions {
					var ne string
					if node.Expr != nil {
						ne = " on " + node.Expr.String()
					}
					tcase := tc.checkExpr(ex)
					if tcase.Untyped() {
						c, err := tc.convert(tcase, ex, texpr.Type)
						if err != nil {
							if err == errNotRepresentable || err == errTypeConversion {
								panic(tc.errorf(cas, "invalid case %s in switch%s (mismatched types %s and %s)", ex, ne, tcase.ShortString(), texpr.ShortString()))
							}
							panic(tc.errorf(cas, "%s", err))
						}
						if !tcase.Nil() {
							tcase.setValue(texpr.Type)
						}
						tcase = &typeInfo{Type: texpr.Type, Constant: c}
					} else {
						if tc.isAssignableTo(tcase, ex, texpr.Type) != nil && tc.isAssignableTo(texpr, ex, tcase.Type) != nil {
							panic(tc.errorf(cas, "invalid case %s in switch%s (mismatched types %s and %s)", ex, ne, tcase.ShortString(), texpr.ShortString()))
						}
						if !texpr.Type.Comparable() {
							panic(tc.errorf(cas, "invalid case %s in switch (can only compare %s %s to nil)", ex, texpr.Type.Kind(), node.Expr))
						}
						if !tcase.Type.Comparable() {
							panic(tc.errorf(cas, "invalid case %s (type %s) in switch (incomparable type)", ex, tcase.ShortString()))
						}
						tcase.setValue(nil)
					}
					if tcase.IsConstant() && texpr.Type.Kind() != reflect.Bool {
						// Check for duplicates.
						value := tc.typedValue(tcase, tcase.Type)
						if pos, ok := positionOf[value]; ok {
							panic(tc.errorf(cas, "duplicate case %v in switch\n\tprevious case at %s", ex, pos))
						}
						positionOf[value] = ex.Pos()
					}
					tcase.setValue(texpr.Type)
				}
				tc.enterScope()
				tc.addToAncestors(cas)
				cas.Body = tc.checkNodes(cas.Body)
				tc.removeLastAncestor()
				tc.exitScope()
				if !hasFallthrough && len(cas.Body) > 0 {
					_, hasFallthrough = cas.Body[len(cas.Body)-1].(*ast.Fallthrough)
				}
				terminating = terminating && (tc.terminating || hasFallthrough)
			}
			tc.removeLastAncestor()
			tc.exitScope()
			tc.terminating = terminating && !tc.hasBreak[node] && positionOfDefault != nil

		case *ast.TypeSwitch:
			terminating := true
			tc.enterScope()
			tc.addToAncestors(node)
			if node.Init != nil {
				// TODO: this type assertion should be removed/handled differently.
				tc.checkGenericAssignmentNode(node.Init.(*ast.Assignment))
			}
			ta := node.Assignment.Rhs[0].(*ast.TypeAssertion)
			t := tc.checkExpr(ta.Expr)
			if t.Nil() {
				panic(tc.errorf(node, "cannot type switch on non-interface value nil"))
			}
			if t.Type.Kind() != reflect.Interface {
				panic(tc.errorf(node, "cannot type switch on non-interface value %v (type %s)", ta.Expr,
					t.StringWithNumber(true)))
			}
			var positionOfDefault *ast.Position
			var positionOfNil *ast.Position
			positionOf := map[reflect.Type]*ast.Position{}
			for _, cas := range node.Cases {
				if cas.Expressions == nil {
					if positionOfDefault != nil {
						panic(tc.errorf(cas, "multiple defaults in switch (first at %s)", positionOfDefault))
					}
					positionOfDefault = cas.Pos()
				}
				for i, ex := range cas.Expressions {
					expr := cas.Expressions[i]
					t := tc.checkExprOrType(expr)
					if t.Nil() {
						if positionOfNil != nil {
							panic(tc.errorf(cas, "multiple nil cases in type switch (first at %s)", positionOfNil))
						}
						positionOfNil = ex.Pos()
						continue
					}
					if !t.IsType() {
						panic(tc.errorf(cas, "%v (type %s) is not a type", expr, t.StringWithNumber(true)))
					}
					// Check duplicate.
					if pos, ok := positionOf[t.Type]; ok {
						panic(tc.errorf(cas, "duplicate case %v in type switch\n\tprevious case at %s", ex, pos))
					}
					positionOf[t.Type] = ex.Pos()
				}
				tc.enterScope()
				// Case has only one expression (one type), so in its body the
				// type switch variable has the same type of the case type.
				if len(cas.Expressions) == 1 && !tc.typeInfos[cas.Expressions[0]].Nil() {
					if len(node.Assignment.Lhs) == 1 {
						lh := node.Assignment.Lhs[0]
						n := ast.NewAssignment(
							node.Assignment.Pos(),
							[]ast.Expression{lh},
							node.Assignment.Type,
							[]ast.Expression{
								ast.NewTypeAssertion(ta.Pos(), ta.Expr, cas.Expressions[0]),
							},
						)
						tc.checkGenericAssignmentNode(n)
						// Mark lh as used.
						if !isBlankIdentifier(lh) {
							_ = tc.checkIdentifier(lh.(*ast.Identifier), true)
						}
					}
				} else {
					if len(node.Assignment.Lhs) == 1 {
						lh := node.Assignment.Lhs[0]
						n := ast.NewAssignment(
							node.Assignment.Pos(),
							[]ast.Expression{lh},
							node.Assignment.Type,
							[]ast.Expression{
								ta.Expr,
							},
						)
						tc.checkGenericAssignmentNode(n)
						// Mark lh as used.
						if !isBlankIdentifier(lh) {
							_ = tc.checkIdentifier(lh.(*ast.Identifier), true)
						}
					}
				}
				tc.enterScope()
				tc.addToAncestors(cas)
				cas.Body = tc.checkNodes(cas.Body)
				tc.removeLastAncestor()
				tc.exitScope()
				terminating = terminating && tc.terminating
			}
			tc.removeLastAncestor()
			tc.exitScope()
			tc.terminating = terminating && !tc.hasBreak[node] && positionOfDefault != nil

		case *ast.Select:
			tc.enterScope()
			tc.addToAncestors(node)
			// Check the cases.
			terminating := true
			var positionOfDefault *ast.Position
			for _, cas := range node.Cases {
				switch comm := cas.Comm.(type) {
				case nil:
					if positionOfDefault != nil {
						panic(tc.errorf(cas, "multiple defaults in select (first at %s)", positionOfDefault))
					}
					positionOfDefault = cas.Pos()
				case ast.Expression:
					_ = tc.checkExpr(comm)
					if recv, ok := comm.(*ast.UnaryOperator); !ok || recv.Op != ast.OperatorReceive {
						panic(tc.errorf(node, "select case must be receive, send or assign recv"))
					}
				case *ast.Assignment:
					tc.checkGenericAssignmentNode(comm)
					if comm.Type != ast.AssignmentSimple && comm.Type != ast.AssignmentDeclaration {
						panic(tc.errorf(node, "select case must be receive, send or assign recv"))
					}
					if recv, ok := comm.Rhs[0].(*ast.UnaryOperator); !ok || recv.Op != ast.OperatorReceive {
						panic(tc.errorf(node, "select case must be receive, send or assign recv"))
					}
				case *ast.Send:
					_ = tc.checkNodes([]ast.Node{comm})
				}
				cas.Body = tc.checkNodesInNewScope(cas.Body)
				terminating = terminating && tc.terminating
			}
			tc.removeLastAncestor()
			tc.exitScope()
			tc.terminating = terminating && !tc.hasBreak[node]

		case *ast.Const:
			tc.checkConstantDeclaration(node)
			tc.terminating = false

		case *ast.Var:
			tc.checkVariableDeclaration(node)
			tc.nextValidGoto = len(tc.gotos)
			tc.terminating = false

		case *ast.TypeDeclaration:
			name, ti := tc.checkTypeDeclaration(node)
			if ti != nil {
				tc.assignScope(name, ti, node.Ident)
			}

		case *ast.Show:
			ti := tc.checkExpr(node.Expr)
			if ti.Nil() {
				panic(tc.errorf(node, "use of untyped nil"))
			}
			kind := ti.Type.Kind()
			switch node.Context {
			case ast.ContextText, ast.ContextTag, ast.ContextAttribute,
				ast.ContextUnquotedAttribute, ast.ContextCSSString, ast.ContextJavaScriptString:
				switch {
				case kind == reflect.String:
				case reflect.Bool <= kind && kind <= reflect.Complex128:
				case ti.Type == emptyInterfaceType:
				case node.Context == ast.ContextCSSString && ti.Type == byteSliceType:
				case ti.Type.Implements(stringerType):
				default:
					panic(tc.errorf(node, "cannot print %s (type %s cannot be printed as text)", node.Expr, ti))
				}
			case ast.ContextHTML:
				switch {
				case kind == reflect.String:
				case reflect.Bool <= kind && kind <= reflect.Complex128:
				case ti.Type == emptyInterfaceType:
				case ti.Type.Implements(stringerType):
				case ti.Type.Implements(htmlStringerType):
				default:
					panic(tc.errorf(node, "cannot print %s (type %s cannot be printed as HTML)", node.Expr, ti))
				}
			case ast.ContextCSS:
				switch {
				case kind == reflect.String:
				case reflect.Int <= kind && kind <= reflect.Float64:
				case ti.Type == emptyInterfaceType:
				case ti.Type == byteSliceType:
				case ti.Type.Implements(cssStringerType):
				default:
					panic(tc.errorf(node, "cannot print %s (type %s cannot be printed as CSS)", node.Expr, ti))
				}
			case ast.ContextJavaScript:
				err := printedAsJavaScript(ti.Type)
				if err != nil {
					panic(tc.errorf(node, "cannot print %s (%s)", node.Expr, err))
				}
			}
			ti.setValue(nil)
			tc.terminating = false

		case *ast.ShowMacro:
			tc.showMacros = append(tc.showMacros, node)
			nodes[i] = ast.NewCall(node.Pos(), node.Macro, node.Args, node.IsVariadic)
			continue nodesLoop // check nodes[i]

		case *ast.Macro:
			nodes[i] = macroToFunc(node)
			continue nodesLoop // check nodes[i]

		case *ast.Call:
			tis, isBuiltin, _ := tc.checkCallExpression(node, true)
			if isBuiltin {
				switch node.Func.(*ast.Identifier).Name {
				case "copy", "recover":
				case "panic":
					tc.terminating = true
				default:
					if len(tis) > 0 {
						panic(tc.errorf(node, "%s evaluated but not used", node))
					}
				}
			}

		case *ast.Defer:
			if node.Call.Parenthesis() > 0 {
				panic(tc.errorf(node.Call, "expression in defer must not be parenthesized"))
			}
			call, ok := node.Call.(*ast.Call)
			if !ok {
				panic(tc.errorf(node.Call, "expression in defer must be function call"))
			}
			_, isBuiltin, isConversion := tc.checkCallExpression(call, true)
			if isBuiltin {
				name := call.Func.(*ast.Identifier).Name
				switch name {
				case "append", "cap", "len", "make", "new":
					panic(tc.errorf(node, "defer discards result of %s", call))
				case "recover":
					// The statement "defer recover()" is a special case
					// implemented by the emitter.
				case "close", "delete", "panic", "print", "println":
					tc.typeInfos[call.Func] = deferGoBuiltin(name)
				}
			}
			if isConversion {
				panic(tc.errorf(node, "defer requires function call, not conversion"))
			}
			tc.terminating = false

		case *ast.Go:
			if node.Call.Parenthesis() > 0 {
				panic(tc.errorf(node.Call, "expression in go must not be parenthesized"))
			}
			call, ok := node.Call.(*ast.Call)
			if !ok {
				panic(tc.errorf(node.Call, "expression in go must be function call"))
			}
			_, isBuiltin, isConversion := tc.checkCallExpression(call, true)
			if isBuiltin {
				name := call.Func.(*ast.Identifier).Name
				switch name {
				case "append", "cap", "len", "make", "new":
					panic(tc.errorf(node, "go discards result of %s", call))
				case "close", "delete", "panic", "print", "println", "recover":
					tc.typeInfos[call.Func] = deferGoBuiltin(name)
				}
			}
			if isConversion {
				panic(tc.errorf(node, "go requires function call, not conversion"))
			}
			if tc.opts.DisallowGoStmt {
				panic(tc.errorf(node, "\"go\" statement not available"))
			}
			tc.terminating = false

		case *ast.Send:
			tic := tc.checkExpr(node.Channel)
			if tic.Type.Kind() != reflect.Chan {
				panic(tc.errorf(node, "invalid operation: %s (send to non-chan type %s)", node, tic.ShortString()))
			}
			if tic.Type.ChanDir() == reflect.RecvDir {
				panic(tc.errorf(node, "invalid operation: %s (send to receive-only type %s)", node, tic.ShortString()))
			}
			elemType := tic.Type.Elem()
			tiv := tc.checkExpr(node.Value)
			if err := tc.isAssignableTo(tiv, node.Value, elemType); err != nil {
				if _, ok := err.(invalidTypeInAssignment); ok {
					if tiv.Nil() {
						panic(tc.errorf(node, "cannot convert nil to type %s", elemType))
					}
					if tiv.Type == stringType {
						panic(tc.errorf(node, "cannot convert %s (type %s) to type %s", node.Value, tiv, elemType))
					}
					panic(tc.errorf(node, "%s in send", err))
				}
				panic(tc.errorf(node, "%s", err))
			}
			if tiv.Nil() {
				tiv = tc.nilOf(elemType)
				tc.typeInfos[node.Value] = tiv
			} else {
				tiv.setValue(elemType)
			}

		case *ast.URL:
			node.Value = tc.checkNodes(node.Value)

		case *ast.UnaryOperator:
			ti := tc.checkExpr(node)
			ti.setValue(nil)

		case *ast.Goto:
			tc.gotos = append(tc.gotos, node.Label.Name)

		case *ast.Label:
			tc.labels[len(tc.labels)-1] = append(tc.labels[len(tc.labels)-1], node.Ident.Name)
			for i, g := range tc.gotos {
				if g == node.Ident.Name {
					if i < tc.nextValidGoto {
						panic(tc.errorf(node, "goto %s jumps over declaration of ? at ?", node.Ident.Name)) // TODO(Gianluca).
					}
					break
				}
			}
			if node.Statement != nil {
				_ = tc.checkNodes([]ast.Node{node.Statement})
			}

		case *ast.Comment:

		case ast.Expression:

			// Handle function declarations in package-less programs.
			if fun, ok := node.(*ast.Func); tc.opts.PackageLess && ok {
				if fun.Ident != nil {
					// Remove the identifier from the function expression and
					// use it during the assignment.
					ident := fun.Ident
					fun.Ident = nil
					varDecl := ast.NewVar(
						fun.Pos(),
						[]*ast.Identifier{ident},
						fun.Type,
						nil,
					)
					nodeAssign := ast.NewAssignment(
						fun.Pos(),
						[]ast.Expression{ident},
						ast.AssignmentSimple,
						[]ast.Expression{fun},
					)
					// Check the new node, informing the type checker that the
					// current assignment is a function declaration in a
					// package-less program.
					backup := tc.packageLessFuncDecl
					tc.packageLessFuncDecl = true
					newNodes := []ast.Node{varDecl, nodeAssign}
					_ = tc.checkNodes(newNodes)
					// Append the new nodes removing the function literal.
					nodes = append(nodes[:i], append(newNodes, nodes[i+1:]...)...)
					tc.packageLessFuncDecl = backup
					// Avoid error 'declared and not used' by "using" the
					// identifier.
					tc.checkIdentifier(ident, true)
					i += 2
					continue nodesLoop
				}
			}

			ti := tc.checkExpr(node)
			if tc.opts.SyntaxType == TemplateSyntax {
				if node, ok := node.(*ast.Func); ok {
					tc.assignScope(node.Ident.Name, ti, node.Ident)
					i++
					continue nodesLoop
				}
			}
			panic(tc.errorf(node, "%s evaluated but not used", node))

		default:
			panic(fmt.Errorf("BUG: checkNodes not implemented for type: %T", node)) // remove.

		}

		i++

	}

	return nodes

}

// TODO: improve this code, making it more readable.
func (tc *typechecker) checkImport(impor *ast.Import, imports PackageLoader, pkgInfos map[string]*packageInfo, packageLevel bool) error {

	// Import statement in a package-less program.
	if tc.opts.PackageLess {
		if impor.Tree != nil {
			panic("cannot only import precompiled packages in package-less program") // TODO: review this panic.
		}
		pkg, err := tc.predefinedPkgs.Load(impor.Path)
		if err != nil {
			return tc.errorf(impor, "%s", err)
		}
		predefPkg := pkg.(predefinedPackage)
		if predefPkg.Name() == "main" {
			return tc.programImportError(impor)
		}
		imported := &packageInfo{}
		imported.Declarations = make(map[string]*typeInfo, len(predefPkg.DeclarationNames()))
		for n, d := range toTypeCheckerScope(predefPkg, 0, tc.opts) {
			imported.Declarations[n] = d.t
		}
		imported.Name = predefPkg.Name()
		if impor.Ident != nil && isBlankIdentifier(impor.Ident) {
			return nil // nothing to do.
		}
		// import . "pkg": add every declaration to the file package block.
		if isPeriodImport(impor) {
			tc.unusedImports[imported.Name] = nil
			for ident, ti := range imported.Declarations {
				tc.unusedImports[imported.Name] = append(tc.unusedImports[imported.Name], ident)
				tc.filePackageBlock[ident] = scopeElement{t: ti}
			}
			return nil
		}
		var name string
		if impor.Ident == nil {
			name = imported.Name // import "pkg".
		} else {
			name = impor.Ident.Name // import name "pkg".
		}
		tc.filePackageBlock[name] = scopeElement{t: &typeInfo{value: imported, Properties: propertyIsPackage | propertyHasValue}}
		tc.unusedImports[name] = nil
		return nil
	}

	// Get the package info.
	imported := &packageInfo{}
	if impor.Tree == nil {
		// Predefined package.
		if packageLevel {
			pkg, err := imports.Load(impor.Path)
			if err != nil {
				return tc.errorf(impor, "%s", err)
			}
			predefinedPkg := pkg.(predefinedPackage)
			if predefinedPkg.Name() == "main" {
				return tc.programImportError(impor)
			}
			declarations := predefinedPkg.DeclarationNames()
			imported.Declarations = make(map[string]*typeInfo, len(declarations))
			for n, d := range toTypeCheckerScope(predefinedPkg, 0, tc.opts) {
				imported.Declarations[n] = d.t
			}
			imported.Name = predefinedPkg.Name()
		}
	} else if packageLevel {
		// Not predefined package.
		if tc.opts.SyntaxType == TemplateSyntax {
			err := tc.templatePageToPackage(impor.Tree, impor.Tree.Path)
			if err != nil {
				return err
			}
		}
		if impor.Tree.Nodes[0].(*ast.Package).Name == "main" {
			return tc.programImportError(impor)
		}
		err := checkPackage(impor.Tree.Nodes[0].(*ast.Package), impor.Tree.Path, imports, pkgInfos, tc.opts, tc.globalScope)
		if err != nil {
			return err
		}
		imported = pkgInfos[impor.Tree.Path]
	}

	// Import statement in a template.
	if tc.opts.SyntaxType == TemplateSyntax {
		if !packageLevel {
			if impor.Ident != nil && impor.Ident.Name == "_" {
				return nil
			}
			err := tc.templatePageToPackage(impor.Tree, impor.Tree.Path)
			if err != nil {
				return err
			}
			pkgInfos := map[string]*packageInfo{}
			if impor.Tree.Nodes[0].(*ast.Package).Name == "main" {
				return tc.programImportError(impor)
			}
			err = checkPackage(impor.Tree.Nodes[0].(*ast.Package), impor.Path, nil, pkgInfos, tc.opts, tc.globalScope)
			if err != nil {
				return err
			}
			// TypeInfos of imported packages in templates are
			// "manually" added to the map of typeinfos of typechecker.
			for k, v := range pkgInfos[impor.Path].TypeInfos {
				tc.typeInfos[k] = v
			}
			imported = pkgInfos[impor.Path]
		}
		if impor.Ident == nil {
			tc.unusedImports[imported.Name] = nil
			for ident, ti := range imported.Declarations {
				tc.unusedImports[imported.Name] = append(tc.unusedImports[imported.Name], ident)
				tc.filePackageBlock[ident] = scopeElement{t: ti}
			}
			return nil
		}
		switch impor.Ident.Name {
		case "_":
		case ".":
			tc.unusedImports[imported.Name] = nil
			for ident, ti := range imported.Declarations {
				tc.unusedImports[imported.Name] = append(tc.unusedImports[imported.Name], ident)
				tc.filePackageBlock[ident] = scopeElement{t: ti}
			}
		default:
			tc.filePackageBlock[impor.Ident.Name] = scopeElement{
				t: &typeInfo{
					value:      imported,
					Properties: propertyIsPackage | propertyHasValue,
				},
			}
			tc.unusedImports[impor.Ident.Name] = nil
		}
		return nil
	}

	// Import statement in a program.
	if tc.opts.SyntaxType == ProgramSyntax {
		if impor.Ident != nil && isBlankIdentifier(impor.Ident) {
			return nil // nothing to do.
		}
		// No name provided.
		if impor.Ident == nil {
			tc.filePackageBlock[imported.Name] = scopeElement{
				t: &typeInfo{value: imported, Properties: propertyIsPackage | propertyHasValue},
			}
			tc.unusedImports[imported.Name] = nil
			return nil
		}
		if impor.Ident.Name == "." {
			tc.unusedImports[imported.Name] = nil
			for ident, ti := range imported.Declarations {
				tc.unusedImports[imported.Name] = append(tc.unusedImports[imported.Name], ident)
				tc.filePackageBlock[ident] = scopeElement{t: ti}
			}
			return nil
		}
		// Import statement with a name.
		tc.filePackageBlock[impor.Ident.Name] = scopeElement{
			t: &typeInfo{
				value:      imported,
				Properties: propertyIsPackage | propertyHasValue,
			},
		}
		tc.unusedImports[impor.Ident.Name] = nil
	}

	return nil
}

// checkReturn type checks a return statement.
//
// If the return statement has an expression list and the returning function has
// named return parameters, then an assignment node is returned, that has on the
// left side the list of the function named parameters and on the right side the
// expression list of the return statement; in this way, when checkReturn is
// called, the tree can be changed from
//
//      func F() (a, b int) {
//          return b, a
//      }
//
// to
//
//      func F() (a, b int) {
//          a, b = b, a
//          return
//      }
//
// This simplifies the value swapping by handling it as a generic assignment.
func (tc *typechecker) checkReturn(node *ast.Return) ast.Node {

	fn, _ := tc.currentFunction()
	if fn == nil {
		panic(tc.errorf(node, "non-declaration statement outside function body"))
	}

	expected := fn.Type.Result
	got := node.Values

	if len(expected) == 0 && len(got) == 0 {
		return nil
	}

	// Named return arguments with empty return: check if any value has been
	// shadowed.
	if len(expected) > 0 && expected[0].Ident != nil && len(got) == 0 {
		// If "return" belongs to an inner scope (not the function scope).
		_, funcBound := tc.currentFunction()
		if len(tc.scopes) > funcBound {
			for _, e := range expected {
				name := e.Ident.Name
				_, ok := tc.lookupScopes(name, true)
				if ok {
					panic(tc.errorf(node, "%s is shadowed during return", name))
				}
			}
		}
		return nil
	}

	var expectedTypes []reflect.Type
	for _, exp := range expected {
		ti := tc.checkType(exp.Type)
		expectedTypes = append(expectedTypes, ti.Type)
	}

	needsCheck := true
	if len(expected) > 1 && len(got) == 1 {
		if c, ok := got[0].(*ast.Call); ok {
			tis, _, _ := tc.checkCallExpression(c, false)
			got = nil
			for _, ti := range tis {
				v := ast.NewCall(c.Pos(), c.Func, c.Args, false)
				tc.typeInfos[v] = ti
				got = append(got, v)
				needsCheck = false
			}
		}
	}

	if needsCheck {
		for _, g := range got {
			_ = tc.checkExpr(g)
		}
	}

	if len(expected) != len(got) {
		msg := ""
		if len(expected) > len(got) {
			msg = "not enough arguments to return"
		}
		if len(expected) < len(got) {
			msg = "too many arguments to return"
		}
		msg += "\n\thave ("
		for i, x := range got {
			msg += tc.typeInfos[x].StringWithNumber(false)
			if i != len(got)-1 {
				msg += ", "
			}
		}
		msg += ")\n\twant ("
		for i, typ := range expectedTypes {
			msg += typ.String()
			if i != len(expectedTypes)-1 {
				msg += ", "
			}
		}
		msg += ")"
		panic(tc.errorf(node, msg))
	}

	for i, typ := range expectedTypes {
		x := got[i]
		ti := tc.typeInfos[x]
		if err := tc.isAssignableTo(ti, x, typ); err != nil {
			if _, ok := err.(invalidTypeInAssignment); ok {
				panic(tc.errorf(node, "%s in return argument", err))
			}
			panic(tc.errorf(node, "%s", err))
		}
		if ti.Nil() {
			ti = tc.nilOf(typ)
			tc.typeInfos[x] = ti
		} else {
			ti.setValue(typ)
		}
	}

	if len(expected) > 0 && expected[0].Ident != nil && len(got) > 0 {
		lhs := make([]ast.Expression, len(expected))
		for i := range expected {
			lhs[i] = expected[i].Ident
		}
		assign := ast.NewAssignment(nil, lhs, ast.AssignmentSimple, got)
		tc.checkAssignment(assign)
		return assign
	}

	return nil
}

// checkTypeDeclaration checks a type declaration node that can be both a type
// definition or an alias declaration. Returns the type name and a type info
// representing the declared type. If the type declaration has a blank
// identifier as name, an empty string and a nil type info are returned.
//
//  type Int int
//  type Int = int
//
func (tc *typechecker) checkTypeDeclaration(node *ast.TypeDeclaration) (string, *typeInfo) {
	typ := tc.checkType(node.Type)
	if isBlankIdentifier(node.Ident) {
		return "", nil
	}
	name := node.Ident.Name
	if node.IsAliasDeclaration {
		// Return the base type.
		return name, typ
	}
	// Create and return a new Scriggo type.
	return name, &typeInfo{
		Type:       tc.types.DefinedOf(name, typ.Type),
		Properties: propertyIsType,
	}
}<|MERGE_RESOLUTION|>--- conflicted
+++ resolved
@@ -127,7 +127,10 @@
 			}
 
 			ti := tc.checkExpr(node.Condition)
-<<<<<<< HEAD
+
+			if ti.Nil() {
+				panic(tc.errorf(node.Condition, "use of untyped nil"))
+			}
 
 			// Handle if statements in templates that have the 'not' keyword or
 			// have a non-boolean condition.
@@ -154,11 +157,6 @@
 				tc.typeInfos[node.Condition] = ti
 			}
 
-=======
-			if ti.Nil() {
-				panic(tc.errorf(node.Condition, "use of untyped nil"))
-			}
->>>>>>> e9ed3783
 			if ti.Type.Kind() != reflect.Bool {
 				panic(tc.errorf(node.Condition, "non-bool %s (type %v) used as if condition", node.Condition, ti.ShortString()))
 			}
