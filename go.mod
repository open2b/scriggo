module github.com/open2b/scriggo

go 1.22.0

require (
<<<<<<< HEAD
	github.com/fsnotify/fsnotify v1.5.4
	github.com/yuin/goldmark v1.7.4
=======
	github.com/fsnotify/fsnotify v1.7.0
	github.com/yuin/goldmark v1.4.13
>>>>>>> caf8a0d4
	golang.org/x/mod v0.21.0
	golang.org/x/tools v0.25.0
	gopkg.in/yaml.v3 v3.0.1
)

require (
	golang.org/x/sync v0.8.0 // indirect
	golang.org/x/sys v0.25.0 // indirect
)<|MERGE_RESOLUTION|>--- conflicted
+++ resolved
@@ -3,13 +3,10 @@
 go 1.22.0
 
 require (
-<<<<<<< HEAD
 	github.com/fsnotify/fsnotify v1.5.4
 	github.com/yuin/goldmark v1.7.4
-=======
 	github.com/fsnotify/fsnotify v1.7.0
 	github.com/yuin/goldmark v1.4.13
->>>>>>> caf8a0d4
 	golang.org/x/mod v0.21.0
 	golang.org/x/tools v0.25.0
 	gopkg.in/yaml.v3 v3.0.1
