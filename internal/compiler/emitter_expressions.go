// Copyright (c) 2019 Open2b Software Snc. All rights reserved.
// https://www.open2b.com

// Use of this source code is governed by a BSD-style
// license that can be found in the LICENSE file.

package compiler

import (
	"fmt"
	"math"
	"reflect"

	"scriggo/ast"
	"scriggo/runtime"
)

// emitExpr emits expr into a register of a given type. emitExpr tries to not
// create a new register, but to use an existing one. The register used for
// emission is returned.
// TODO(Gianluca): add an option/another method to force the creation of an new
// register? Is necessary?
func (em *emitter) emitExpr(expr ast.Expression, dstType reflect.Type) int8 {
	reg, _ := em._emitExpr(expr, dstType, 0, false, false)
	return reg
}

// emitExprK emits expr into a register of a given type. The boolean return
// parameter reports whether the returned int8 is a constant or not.
func (em *emitter) emitExprK(expr ast.Expression, dstType reflect.Type) (int8, bool) {
	return em._emitExpr(expr, dstType, 0, false, true)
}

// emitExprR emits expr into register reg with the given type.
func (em *emitter) emitExprR(expr ast.Expression, dstType reflect.Type, reg int8) {
	_, _ = em._emitExpr(expr, dstType, reg, true, false)
}

// _emitExpr emits expression expr.
//
// If a register is given and putInReg is true, then such register is used for
// emission; otherwise _emitExpr chooses the output register, returning it to
// the caller.
//
// If allowK is true, then the returned register can be an immediante value and
// the boolean return parameters is true.
//
// _emitExpr is an internal support method, and should be called by emitExpr,
// emitExprK and emitExprR exclusively.
//
func (em *emitter) _emitExpr(expr ast.Expression, dstType reflect.Type, reg int8, useGivenReg bool, allowK bool) (int8, bool) {

	// Take the type info of the expression.
	ti := em.ti(expr)

	// No need to use the given register: check if expr can be emitted without
	// allocating a new one.
	if !useGivenReg {
		// Check if expr can be emitted as immediate.
		if allowK && ti.HasValue() && !ti.IsPredefined() {
			switch v := ti.value.(type) {
			case int64:
				if canEmitDirectly(reflect.Int, dstType.Kind()) {
					if -127 < v && v < 126 {
						return int8(v), true
					}
				}
			case float64:
				if canEmitDirectly(reflect.Float64, dstType.Kind()) {
					if math.Floor(v) == v && -127 < v && v < 126 {
						return int8(v), true
					}
				}
			}
		}
		// Expr cannot be emitted as immediate: check if it's possible to emit
		// it without allocating a new register.
		if expr, ok := expr.(*ast.Identifier); ok && em.fb.isLocalVariable(expr.Name) {
			if canEmitDirectly(ti.Type.Kind(), dstType.Kind()) {
				return em.fb.scopeLookup(expr.Name), false
			}
		}
		// None of the conditions above applied: a new register must be
		// allocated, and the emission must proceed.
		reg = em.fb.newRegister(dstType.Kind())
	}

	// The expression has a value and is not predefined.
	if ti != nil && ti.HasValue() && !ti.IsPredefined() {
		return em.emitValueNotPredefined(ti, reg, dstType)
	}

	// expr is a predefined function.
	if index, ok := em.fnStore.predefFunc(expr, false); ok {
		em.fb.emitLoadFunc(true, index, reg)
		em.changeRegister(false, reg, reg, ti.Type, dstType)
		return reg, false
	}

	switch expr := expr.(type) {

	case *ast.BinaryOperator:

		return em.emitBinaryOp(expr, reg, dstType)

	case *ast.Call:

		// ShowMacro which must be ignored (cannot be resolved).
		if em.ti(expr.Func) == showMacroIgnoredTi {
			return reg, false
		}

		// Predeclared built-in function call.
		if em.ti(expr.Func).IsBuiltinFunction() {
			em.emitBuiltin(expr, reg, dstType)
			return reg, false
		}

		// Conversion.
		if em.ti(expr.Func).IsType() {
			convertType := em.typ(expr.Func)
			// A conversion cannot have side-effects.
			if reg == 0 {
				return reg, false
			}
			typ := em.typ(expr.Args[0])
			arg := em.emitExpr(expr.Args[0], typ)
			if canEmitDirectly(convertType.Kind(), dstType.Kind()) {
				em.changeRegister(false, arg, reg, typ, convertType)
				return reg, false
			}
			em.fb.enterStack()
			tmp := em.fb.newRegister(convertType.Kind())
			em.changeRegister(false, arg, tmp, typ, convertType)
			em.changeRegister(false, tmp, reg, convertType, dstType)
			em.fb.exitStack()
			return reg, false
		}

		// Function call.
		em.fb.enterStack()
		regs, types := em.emitCallNode(expr, false, false)
		if reg != 0 {
			em.changeRegister(false, regs[0], reg, types[0], dstType)
		}
		em.fb.exitStack()

	case *ast.CompositeLiteral:

		return em.emitCompositeLiteral(expr, reg, dstType)

	case *ast.TypeAssertion:

		exprType := em.typ(expr.Expr)
		exprReg := em.emitExpr(expr.Expr, exprType)
		assertType := em.typ(expr.Type)
		pos := expr.Pos()
		if canEmitDirectly(assertType.Kind(), dstType.Kind()) {
			em.fb.emitAssert(exprReg, assertType, reg)
			em.fb.emitPanic(0, exprType, pos)
			return reg, false
		}
		em.fb.enterScope()
		tmp := em.fb.newRegister(assertType.Kind())
		em.fb.emitAssert(exprReg, assertType, tmp)
		em.fb.emitPanic(0, exprType, pos)
		em.changeRegister(false, tmp, reg, assertType, dstType)
		em.fb.exitScope()

	case *ast.Selector:

		em.emitSelector(expr, reg, dstType)

	case *ast.UnaryOperator:

		// Emit a generic unary operator.
		em.emitUnaryOperator(expr, reg, dstType)

		return reg, false

	case *ast.Func:

		// Template macro definition.
		if expr.Ident != nil && em.isTemplate {
			macroFn := newFunction("", expr.Ident.Name, expr.Type.Reflect)
			em.fnStore.makeAvailableScriggoFn(em.pkg, expr.Ident.Name, macroFn)
			fb := em.fb
			em.setFunctionVarRefs(macroFn, expr.Upvars)
			em.fb = newBuilder(macroFn, em.fb.getPath())
			em.fb.emitSetAlloc(em.options.MemoryLimit)
			em.fb.enterScope()
			em.prepareFunctionBodyParameters(expr)
			em.emitNodes(expr.Body.Nodes)
			em.fb.end()
			em.fb.exitScope()
			em.fb = fb
			return reg, false
		}

		if reg == 0 {
			return reg, false
		}

		var tmp int8
		if canEmitDirectly(reflect.Func, dstType.Kind()) {
			tmp = reg
		} else {
			tmp = em.fb.newRegister(reflect.Func)
		}

		fn := em.fb.emitFunc(tmp, ti.Type)
		em.setFunctionVarRefs(fn, expr.Upvars)

		funcLitBuilder := newBuilder(fn, em.fb.getPath())
		funcLitBuilder.emitSetAlloc(em.options.MemoryLimit)
		currFB := em.fb
		em.fb = funcLitBuilder

		em.fb.enterScope()
		em.prepareFunctionBodyParameters(expr)
		em.emitNodes(expr.Body.Nodes)
		em.fb.exitScope()
		em.fb.end()
		em.fb = currFB

		em.changeRegister(false, tmp, reg, ti.Type, dstType)

	case *ast.Identifier:

		// An identifier evaluation cannot have side effects.
		if reg == 0 {
			return reg, false
		}

		typ := ti.Type

		if em.fb.isLocalVariable(expr.Name) {
			ident := em.fb.scopeLookup(expr.Name)
			em.changeRegister(false, ident, reg, typ, dstType)
			return reg, false
		}

		// Scriggo variables and closure variables.
		if index, ok := em.varStore.nonLocalVarIndex(expr); ok {
			if canEmitDirectly(typ.Kind(), dstType.Kind()) {
				em.fb.emitGetVar(index, reg, dstType.Kind())
				return reg, false
			}
			tmp := em.fb.newRegister(typ.Kind())
			em.fb.emitGetVar(index, tmp, typ.Kind())
			em.changeRegister(false, tmp, reg, typ, dstType)
			return reg, false
		}

		// Identifier represents a function.
		if fun, ok := em.fnStore.availableScriggoFn(em.pkg, expr.Name); ok {
			em.fb.emitLoadFunc(false, em.fnStore.scriggoFnIndex(fun), reg)
			em.changeRegister(false, reg, reg, ti.Type, dstType)
			return reg, false
		}

		panic(fmt.Errorf("BUG: none of the previous conditions matched identifier %v", expr)) // remove.

	case *ast.Index:

		exprType := em.typ(expr.Expr)
		exprReg := em.emitExpr(expr.Expr, exprType)
		var indexType reflect.Type
		if exprType.Kind() == reflect.Map {
			indexType = exprType.Key()
		} else {
			indexType = intType
		}
		index, kindex := em.emitExprK(expr.Index, indexType)
		var elemType reflect.Type
		if exprType.Kind() == reflect.String {
			elemType = uint8Type
		} else {
			elemType = exprType.Elem()
		}
		pos := expr.Pos()
		if canEmitDirectly(elemType.Kind(), dstType.Kind()) {
			em.fb.emitIndex(kindex, exprReg, index, reg, exprType, pos, true)
			return reg, false
		}
		em.fb.enterStack()
		tmp := em.fb.newRegister(elemType.Kind())
		em.fb.emitIndex(kindex, exprReg, index, tmp, exprType, pos, true)
		em.changeRegister(false, tmp, reg, elemType, dstType)
		em.fb.exitStack()

	case *ast.Slicing:

		exprType := em.typ(expr.Expr)
		src := em.emitExpr(expr.Expr, exprType)
		var low, high int8 = 0, -1
		var kLow, kHigh = true, true
		// emit low
		if expr.Low != nil {
			low, kLow = em.emitExprK(expr.Low, em.typ(expr.Low))
		}
		// emit high
		if expr.High != nil {
			high, kHigh = em.emitExprK(expr.High, em.typ(expr.High))
		}
		pos := expr.Pos()
		if exprType.Kind() == reflect.String {
			em.fb.emitStringSlice(kLow, kHigh, src, reg, low, high, pos)
		} else {
			// emit max
			var max int8 = -1
			var kMax = true
			if expr.Max != nil {
				max, kMax = em.emitExprK(expr.Max, em.typ(expr.Max))
			}
			em.fb.emitSlice(kLow, kHigh, kMax, src, reg, low, high, max, pos)
		}

	default:

		panic(fmt.Sprintf("emitExpr currently does not support %T nodes (expr: %s)", expr, expr))

	}

	return reg, false
}

func (em *emitter) emitBinaryOp(expr *ast.BinaryOperator, reg int8, dstType reflect.Type) (int8, bool) {
	ti := em.ti(expr)
	// Binary operations on complex numbers.
	if exprType := ti.Type; exprType.Kind() == reflect.Complex64 || exprType.Kind() == reflect.Complex128 {
		em.emitComplexOperation(exprType, expr.Expr1, expr.Operator(), expr.Expr2, reg, dstType)
		return reg, false
	}

	// Binary && and ||.
	if op := expr.Operator(); op == ast.OperatorAndAnd || op == ast.OperatorOrOr {
		cmp := int8(0)
		if op == ast.OperatorAndAnd {
			cmp = 1
		}
		if canEmitDirectly(dstType.Kind(), reflect.Bool) {
			em.emitExprR(expr.Expr1, dstType, reg)
			endIf := em.fb.newLabel()
			em.fb.emitIf(true, reg, runtime.ConditionEqual, cmp, reflect.Int, expr.Pos())
			em.fb.emitGoto(endIf)
			em.emitExprR(expr.Expr2, dstType, reg)
			em.fb.setLabelAddr(endIf)
			return reg, false
		}
		em.fb.enterStack()
		tmp := em.fb.newRegister(reflect.Bool)
		em.emitExprR(expr.Expr1, boolType, tmp)
		endIf := em.fb.newLabel()
		em.fb.emitIf(true, tmp, runtime.ConditionEqual, cmp, reflect.Int, expr.Pos())
		em.fb.emitGoto(endIf)
		em.emitExprR(expr.Expr2, boolType, tmp)
		em.fb.setLabelAddr(endIf)
		em.changeRegister(false, tmp, reg, boolType, dstType)
		em.fb.exitStack()
		return reg, false
	}

	// Equality (or not-equality) checking with the predeclared identifier 'nil'.
	if em.ti(expr.Expr1).Nil() || em.ti(expr.Expr2).Nil() {
		em.changeRegister(true, 1, reg, boolType, dstType)
		em.emitCondition(expr)
		em.changeRegister(true, 0, reg, boolType, dstType)
		return reg, false
	}

	// ==, !=, <, <=, >=, >, &&, ||, +, -, *, /, %, ^, &^, <<, >>.
	exprType := ti.Type
	t1 := em.typ(expr.Expr1)
	t2 := em.typ(expr.Expr2)
	v1 := em.emitExpr(expr.Expr1, t1)
	v2, k := em.emitExprK(expr.Expr2, t2)
	if reg == 0 {
		return reg, false
	}
	// String concatenation.
	if expr.Operator() == ast.OperatorAddition && t1.Kind() == reflect.String {
		if k {
			v2 = em.emitExpr(expr.Expr2, t2)
		}
		if canEmitDirectly(exprType.Kind(), dstType.Kind()) {
			em.fb.emitConcat(v1, v2, reg)
			return reg, false
		}
		em.fb.enterStack()
		tmp := em.fb.newRegister(exprType.Kind())
		em.fb.emitConcat(v1, v2, tmp)
		em.changeRegister(false, tmp, reg, exprType, dstType)
		em.fb.exitStack()
		return reg, false
	}

	// Bit operations.
	if op := expr.Operator(); op == ast.OperatorAnd ||
		op == ast.OperatorOr ||
		op == ast.OperatorXor ||
		op == ast.OperatorAndNot {
		var emitFn func(bool, int8, int8, int8, reflect.Kind)
		switch expr.Operator() {
		case ast.OperatorAnd:
			emitFn = em.fb.emitAnd
		case ast.OperatorOr:
			emitFn = em.fb.emitOr
		case ast.OperatorXor:
			emitFn = em.fb.emitXor
		case ast.OperatorAndNot:
			emitFn = em.fb.emitAndNot
		}
		if canEmitDirectly(exprType.Kind(), dstType.Kind()) {
			emitFn(k, v1, v2, reg, exprType.Kind())
			return reg, false
		}
		em.fb.enterStack()
		tmp := em.fb.newRegister(exprType.Kind())
		emitFn(k, v1, v2, tmp, exprType.Kind())
		em.changeRegister(false, tmp, reg, exprType, dstType)
		em.fb.exitStack()
		return reg, false
<<<<<<< HEAD
	}

	// Arithmetic operations on reflect.Int or reflect.Float64.
	if op := expr.Operator(); ast.OperatorAnd <= op && op <= ast.OperatorRightShift && exprType.Kind() == reflect.Int {
		var emitFn func(bool, int8, int8, int8)
		switch expr.Operator() {
		case ast.OperatorAddition:
			emitFn = func(k bool, x, y, z int8) { em.fb.emitAdd(k, x, y, z, exprType.Kind()) }
		case ast.OperatorSubtraction:
			emitFn = func(k bool, x, y, z int8) { em.fb.emitSub(k, x, y, z, exprType.Kind()) }
		case ast.OperatorMultiplication:
			emitFn = func(k bool, x, y, z int8) { em.fb.emitMul(k, x, y, z, exprType.Kind()) }
		case ast.OperatorDivision:
			emitFn = func(k bool, x, y, z int8) { em.fb.emitDiv(k, x, y, z, exprType.Kind(), expr.Pos()) }
		case ast.OperatorModulo:
			emitFn = func(k bool, x, y, z int8) { em.fb.emitRem(k, x, y, z, expr.Pos()) }
		case ast.OperatorLeftShift:
			emitFn = em.fb.emitShl
		case ast.OperatorRightShift:
			emitFn = em.fb.emitShr
=======
	case ast.OperatorEqual, ast.OperatorNotEqual, ast.OperatorLess, ast.OperatorLessEqual,
		ast.OperatorGreaterEqual, ast.OperatorGreater:
		var cond runtime.Condition
		if kind := t1.Kind(); reflect.Uint <= kind && kind <= reflect.Uintptr {
			cond = map[ast.OperatorType]runtime.Condition{
				ast.OperatorEqual:        runtime.ConditionEqual,    // same as signed integers
				ast.OperatorNotEqual:     runtime.ConditionNotEqual, // same as signed integers
				ast.OperatorLess:         runtime.ConditionLessU,
				ast.OperatorLessEqual:    runtime.ConditionLessEqualU,
				ast.OperatorGreater:      runtime.ConditionGreaterU,
				ast.OperatorGreaterEqual: runtime.ConditionGreaterEqualU,
			}[expr.Operator()]
		} else {
			cond = map[ast.OperatorType]runtime.Condition{
				ast.OperatorEqual:        runtime.ConditionEqual,
				ast.OperatorNotEqual:     runtime.ConditionNotEqual,
				ast.OperatorLess:         runtime.ConditionLess,
				ast.OperatorLessEqual:    runtime.ConditionLessEqual,
				ast.OperatorGreater:      runtime.ConditionGreater,
				ast.OperatorGreaterEqual: runtime.ConditionGreaterEqual,
			}[expr.Operator()]
>>>>>>> 033ea56e
		}
		if canEmitDirectly(exprType.Kind(), dstType.Kind()) {
			emitFn(k, v1, v2, reg)
			return reg, false
		}
		em.fb.enterStack()
		tmp := em.fb.newRegister(exprType.Kind())
		emitFn(k, v1, v2, tmp)
		em.changeRegister(false, tmp, reg, exprType, dstType)
		em.fb.exitStack()
		return reg, false
	}

	// Arithmetic operations on non reflect.Int and non reflect.FLoat64 kinds.
	if op := expr.Operator(); ast.OperatorAnd <= op && op <= ast.OperatorRightShift {
		var emitFn func(bool, int8, int8, reflect.Kind)
		switch expr.Operator() {
		case ast.OperatorAddition:
			emitFn = em.fb.emitAddx
		case ast.OperatorSubtraction:
			emitFn = em.fb.emitSubx
		case ast.OperatorMultiplication:
			emitFn = em.fb.emitMulx
		case ast.OperatorDivision:
			emitFn = func(k bool, y, z int8, kind reflect.Kind) { em.fb.emitDivx(k, y, z, kind, expr.Pos()) }
		case ast.OperatorModulo:
			emitFn = func(k bool, y, z int8, kind reflect.Kind) { em.fb.emitRemx(k, y, z, kind, expr.Pos()) }
		case ast.OperatorLeftShift:
			emitFn = em.fb.emitShlx
		case ast.OperatorRightShift:
			emitFn = em.fb.emitShrx
		}
		if canEmitDirectly(exprType.Kind(), dstType.Kind()) {
			// TODO: consider the removal of the 'tmp' register, using 'reg'
			// directly.
			em.fb.enterStack()
			tmp := em.fb.newRegister(exprType.Kind())
			em.changeRegister(k, v2, tmp, exprType, exprType)
			emitFn(false, v1, tmp, exprType.Kind())
			em.changeRegister(false, tmp, reg, exprType, dstType)
			em.fb.exitStack()
			return reg, false
		}
		em.fb.enterStack()
		tmp := em.fb.newRegister(exprType.Kind())
		em.changeRegister(k, v2, tmp, exprType, exprType)
		emitFn(false, v1, tmp, exprType.Kind())
		em.changeRegister(false, tmp, reg, exprType, dstType)
		em.fb.exitStack()
		return reg, false
	}

	// Comparison operators.
	var cond runtime.Condition
	if kind := t1.Kind(); reflect.Uint <= kind && kind <= reflect.Uintptr {
		cond = map[ast.OperatorType]runtime.Condition{
			ast.OperatorEqual:          runtime.ConditionEqual,    // same as signed integers
			ast.OperatorNotEqual:       runtime.ConditionNotEqual, // same as signed integers
			ast.OperatorLess:           runtime.ConditionLessU,
			ast.OperatorLessOrEqual:    runtime.ConditionLessOrEqualU,
			ast.OperatorGreater:        runtime.ConditionGreaterU,
			ast.OperatorGreaterOrEqual: runtime.ConditionGreaterOrEqualU,
		}[expr.Operator()]
	} else {
		cond = map[ast.OperatorType]runtime.Condition{
			ast.OperatorEqual:          runtime.ConditionEqual,
			ast.OperatorNotEqual:       runtime.ConditionNotEqual,
			ast.OperatorLess:           runtime.ConditionLess,
			ast.OperatorLessOrEqual:    runtime.ConditionLessOrEqual,
			ast.OperatorGreater:        runtime.ConditionGreater,
			ast.OperatorGreaterOrEqual: runtime.ConditionGreaterOrEqual,
		}[expr.Operator()]
	}
	pos := expr.Pos()
	if canEmitDirectly(exprType.Kind(), dstType.Kind()) {
		em.fb.emitMove(true, 1, reg, reflect.Bool, false)
		em.fb.emitIf(k, v1, cond, v2, t1.Kind(), pos)
		em.fb.emitMove(true, 0, reg, reflect.Bool, false)
		return reg, false
	}
	em.fb.enterStack()
	tmp := em.fb.newRegister(exprType.Kind())
	em.fb.emitMove(true, 1, tmp, reflect.Bool, false)
	em.fb.emitIf(k, v1, cond, v2, t1.Kind(), pos)
	em.fb.emitMove(true, 0, tmp, reflect.Bool, false)
	em.changeRegister(false, tmp, reg, exprType, dstType)
	em.fb.exitStack()
	return reg, false

}

func (em *emitter) emitCompositeLiteral(expr *ast.CompositeLiteral, reg int8, dstType reflect.Type) (int8, bool) {
	typ := em.typ(expr.Type)
	switch typ.Kind() {
	case reflect.Slice, reflect.Array:
		if reg == 0 {
			for _, kv := range expr.KeyValues {
				typ := em.typ(kv.Value)
				em.emitExprR(kv.Value, typ, 0)
			}
			return reg, false
		}
		length := em.compositeLiteralLen(expr)
		var k bool
		var length8 int8
		if length > 126 {
			length8 = em.fb.newRegister(reflect.Int)
			em.fb.emitLoadNumber(intRegister, em.fb.makeIntConstant(int64(length)), length8)
			k = false
		} else {
			length8 = int8(length)
			k = true
		}
		if typ.Kind() == reflect.Slice {
			em.fb.emitMakeSlice(k, k, typ, length8, length8, reg, expr.Pos())
		} else {
			arrayZero := em.fb.makeGeneralConstant(em.types.New(typ).Elem().Interface())
			em.changeRegister(true, arrayZero, reg, typ, typ)
		}
		elemKind := typ.Elem().Kind()
		var index int64 = -1
		for _, kv := range expr.KeyValues {
			if kv.Key == nil {
				index++
			} else {
				index = em.ti(kv.Key).Constant.int64()
			}
			// Don't emit code for the zero value.
			if ti := em.ti(kv.Value); ti.HasValue() {
				var isZero bool
				switch elemKind {
				case reflect.Interface:
					isZero = ti.value == nil
				case reflect.Ptr, reflect.Slice, reflect.Map, reflect.Chan, reflect.Func:
					isZero = reflect.ValueOf(ti.value).IsNil()
				default:
					isZero = ti.IsConstant() && ti.Constant.zero()
				}
				if isZero {
					continue
				}
			}
			em.fb.enterStack()
			indexReg := em.fb.newRegister(reflect.Int)
			if index > 126 {
				em.fb.emitLoadNumber(intRegister, em.fb.makeIntConstant(index), indexReg)
			} else {
				em.fb.emitMove(true, int8(index), indexReg, reflect.Int, true)
			}
			elem, k := em.emitExprK(kv.Value, typ.Elem())
			if reg != 0 {
				em.fb.emitSetSlice(k, reg, elem, indexReg, expr.Pos(), elemKind)
			}
			em.fb.exitStack()
		}
		em.changeRegister(false, reg, reg, em.typ(expr.Type), dstType)
	case reflect.Struct:
		// Struct should no be created, but its values must be emitted.
		if reg == 0 {
			for _, kv := range expr.KeyValues {
				em.emitExprR(kv.Value, em.typ(kv.Value), 0)
			}
			return reg, false
		}
		// TODO: the types instance should be the same of the type checker!
		structZero := em.fb.makeGeneralConstant(em.types.New(typ).Elem().Interface())
		// When there are no values in the composite literal, optimize the
		// creation of the struct.
		if len(expr.KeyValues) == 0 {
			em.changeRegister(true, structZero, reg, typ, dstType)
			return reg, false
		}
		// Assign key-value pairs to the struct fields.
		em.fb.enterStack()
		var structt int8
		if canEmitDirectly(typ.Kind(), dstType.Kind()) {
			structt = em.fb.newRegister(reflect.Struct)
		} else {
			structt = reg
		}
		em.changeRegister(true, structZero, structt, typ, typ)
		for _, kv := range expr.KeyValues {
			name := kv.Key.(*ast.Identifier).Name
			field, _ := typ.FieldByName(name)
			valueType := em.typ(kv.Value)
			if canEmitDirectly(field.Type.Kind(), valueType.Kind()) {
				value, k := em.emitExprK(kv.Value, valueType)
				index := em.fb.makeIntConstant(encodeFieldIndex(field.Index))
				em.fb.emitSetField(k, structt, index, value, field.Type.Kind())
			} else {
				em.fb.enterStack()
				tmp := em.emitExpr(kv.Value, valueType)
				value := em.fb.newRegister(field.Type.Kind())
				em.changeRegister(false, tmp, value, valueType, field.Type)
				em.fb.exitStack()
				index := em.fb.makeIntConstant(encodeFieldIndex(field.Index))
				em.fb.emitSetField(false, structt, index, value, field.Type.Kind())
			}
			// TODO(Gianluca): use field "k" of SetField.
		}
		em.changeRegister(false, structt, reg, typ, dstType)
		em.fb.exitStack()

	case reflect.Map:
		if reg == 0 {
			for _, kv := range expr.KeyValues {
				em.emitExprR(kv.Value, em.typ(kv.Value), 0)
			}
			return reg, false
		}
		tmp := em.fb.newRegister(reflect.Map)
		size := len(expr.KeyValues)
		if 0 <= size && size < 126 {
			em.fb.emitMakeMap(typ, true, int8(size), tmp)
		} else {
			sizeReg := em.fb.makeIntConstant(int64(size))
			em.fb.emitMakeMap(typ, false, sizeReg, tmp)
		}
		for _, kv := range expr.KeyValues {
			key := em.fb.newRegister(typ.Key().Kind())
			em.fb.enterStack()
			em.emitExprR(kv.Key, typ.Key(), key)
			value, k := em.emitExprK(kv.Value, typ.Elem())
			em.fb.exitStack()
			em.fb.emitSetMap(k, tmp, value, key, typ, expr.Pos())
		}
		em.changeRegister(false, tmp, reg, typ, dstType)
	}
	return reg, false
}

// emitSelector emits selector in register reg.
func (em *emitter) emitSelector(expr *ast.Selector, reg int8, dstType reflect.Type) {

	ti := em.ti(expr)

	// Method value on concrete and interface values.
	if ti.MethodType == MethodValueConcrete || ti.MethodType == MethodValueInterface {
		rcvrExpr := expr.Expr
		rcvrType := em.typ(rcvrExpr)
		rcvr := em.emitExpr(rcvrExpr, rcvrType)
		// MethodValue reads receiver from general.
		if kindToType(rcvrType.Kind()) != generalRegister {
			oldRcvr := rcvr
			rcvr = em.fb.newRegister(reflect.Interface)
			em.fb.emitTypify(false, rcvrType, oldRcvr, rcvr)
		}
		if kindToType(dstType.Kind()) == generalRegister {
			em.fb.emitMethodValue(expr.Ident, rcvr, reg)
		} else {
			panic("not implemented")
		}
		return
	}

	// Predefined package variable or imported package variable.
	if index, ok := em.varStore.nonLocalVarIndex(expr); ok {
		if reg == 0 {
			return
		}
		if canEmitDirectly(ti.Type.Kind(), dstType.Kind()) {
			em.fb.emitGetVar(int(index), reg, dstType.Kind())
			return
		}
		tmp := em.fb.newRegister(ti.Type.Kind())
		em.fb.emitGetVar(int(index), tmp, ti.Type.Kind())
		em.changeRegister(false, tmp, reg, ti.Type, dstType)
		return
	}

	// Scriggo-defined package functions.
	if ident, ok := expr.Expr.(*ast.Identifier); ok {
		if sf, ok := em.fnStore.availableScriggoFn(em.pkg, ident.Name+"."+expr.Ident); ok {
			if reg == 0 {
				return
			}
			index := em.fnStore.scriggoFnIndex(sf)
			em.fb.emitLoadFunc(false, index, reg)
			em.changeRegister(false, reg, reg, em.typ(expr), dstType)
			return
		}
	}

	// Struct field.
	exprType := em.typ(expr.Expr)
	exprReg := em.emitExpr(expr.Expr, exprType)
	field, _ := exprType.FieldByName(expr.Ident)
	index := em.fb.makeIntConstant(encodeFieldIndex(field.Index))
	fieldType := em.typ(expr)
	if canEmitDirectly(fieldType.Kind(), dstType.Kind()) {
		em.fb.emitField(exprReg, index, reg, dstType.Kind(), true)
		return
	}
	// TODO: add enter/exit stack method calls.
	tmp := em.fb.newRegister(fieldType.Kind())
	em.fb.emitField(exprReg, index, tmp, fieldType.Kind(), true)
	em.changeRegister(false, tmp, reg, fieldType, dstType)

	return
}

func (em *emitter) emitUnaryOperator(unOp *ast.UnaryOperator, reg int8, dstType reflect.Type) {

	operand := unOp.Expr
	operandType := em.typ(operand)
	unOpType := em.typ(unOp)

	// Receive operation on channel.
	//
	//	v     = <- ch
	//  v, ok = <- ch
	//          <- ch
	if unOp.Operator() == ast.OperatorReceive {
		chanType := em.typ(unOp.Expr)
		valueType := unOpType
		chann := em.emitExpr(unOp.Expr, chanType)
		if reg == 0 {
			em.fb.emitReceive(chann, 0, 0)
			return
		}
		if canEmitDirectly(valueType.Kind(), dstType.Kind()) {
			em.fb.emitReceive(chann, 0, reg)
			return
		}
		tmp := em.fb.newRegister(valueType.Kind())
		em.fb.emitReceive(chann, 0, tmp)
		em.changeRegister(false, tmp, reg, valueType, dstType)
		return
	}

	// Unary operation (negation) on a complex number.
	if exprType := unOpType; exprType.Kind() == reflect.Complex64 || exprType.Kind() == reflect.Complex128 {
		if unOp.Operator() != ast.OperatorSubtraction {
			panic("bug: expected operator subtraction")
		}
		stackShift := em.fb.currentStackShift()
		em.fb.enterScope()
		index := em.fb.complexOperationIndex(ast.OperatorSubtraction, true)
		ret := em.fb.newRegister(reflect.Complex128)
		arg := em.fb.newRegister(reflect.Complex128)
		em.fb.enterScope()
		em.emitExprR(unOp.Expr, exprType, arg)
		em.fb.exitScope()
		em.fb.emitCallPredefined(index, 0, stackShift, unOp.Pos())
		em.changeRegister(false, ret, reg, exprType, dstType)
		em.fb.exitScope()
		return
	}

	switch unOp.Operator() {

	// !operand
	case ast.OperatorNot:
		if reg == 0 {
			em.emitExprR(operand, operandType, 0)
			return
		}
		em.fb.enterScope()
		tmp := em.emitExpr(operand, operandType)
		em.fb.emitSubx(true, 1, tmp, operandType.Kind())
		em.changeRegister(false, tmp, reg, operandType, dstType)
		em.fb.exitScope()

	// *operand
	case ast.OperatorMultiplication:
		if reg == 0 {
			em.emitExprR(operand, operandType, 0)
			return
		}
		if canEmitDirectly(unOpType.Kind(), dstType.Kind()) {
			exprReg := em.emitExpr(operand, operandType)
			em.changeRegister(false, -exprReg, reg, operandType.Elem(), dstType)
			return
		}
		exprReg := em.emitExpr(operand, operandType)
		tmp := em.fb.newRegister(operandType.Elem().Kind())
		em.changeRegister(false, -exprReg, tmp, operandType.Elem(), operandType.Elem())
		em.changeRegister(false, tmp, reg, operandType.Elem(), dstType)

	// &operand
	case ast.OperatorAnd:
		switch operand := operand.(type) {

		// &a
		case *ast.Identifier:
			if em.fb.isLocalVariable(operand.Name) {
				varr := em.fb.scopeLookup(operand.Name)
				em.fb.emitNew(em.types.PtrTo(unOpType), reg)
				em.fb.emitMove(false, -varr, reg, dstType.Kind(), false)
				return
			}
			// Address of a non-local variable.
			if index, ok := em.varStore.nonLocalVarIndex(operand); ok {
				em.fb.enterStack()
				tmp := em.fb.newRegister(reflect.Ptr)
				em.fb.emitGetVarAddr(index, tmp)
				em.changeRegister(false, tmp, reg, reflect.PtrTo(operandType), dstType)
				em.fb.exitStack()
				return
			}
			panic("BUG")

		// &*a
		case *ast.UnaryOperator:
			// Deference the pointer to check for "invalid memory address"
			// errors, then discard the result.
			em.fb.enterStack()
			pointedElemType := dstType.Elem()
			pointer := em.emitExpr(operand, pointedElemType)
			tmp := em.fb.newRegister(pointedElemType.Kind())
			em.changeRegister(false, -pointer, tmp, pointedElemType, pointedElemType)
			em.fb.exitStack()
			// The pointer is valid, so &*a is equivalent to a.
			em.emitExprR(operand.Expr, dstType, reg)

		// &v[i]
		// (where v is a slice or an addressable array)
		case *ast.Index:
			expr := em.emitExpr(operand.Expr, em.typ(operand.Expr))
			index := em.emitExpr(operand.Index, intType)
			pos := operand.Expr.Pos()
			if canEmitDirectly(unOpType.Kind(), dstType.Kind()) {
				em.fb.emitAddr(expr, index, reg, pos)
			}
			em.fb.enterStack()
			tmp := em.fb.newRegister(unOpType.Kind())
			em.fb.emitAddr(expr, index, tmp, pos)
			em.changeRegister(false, tmp, reg, unOpType, dstType)
			em.fb.exitStack()

		// &s.Field
		case *ast.Selector:
			// Address of a non-local variable.
			if index, ok := em.varStore.nonLocalVarIndex(operand); ok {
				if canEmitDirectly(operandType.Kind(), dstType.Kind()) {
					em.fb.emitGetVarAddr(index, reg)
					return
				}
				tmp := em.fb.newRegister(operandType.Kind())
				em.fb.emitGetVarAddr(index, tmp)
				em.changeRegister(false, tmp, reg, operandType, dstType)
				return
			}
			operandExprType := em.typ(operand.Expr)
			expr := em.emitExpr(operand.Expr, operandExprType)
			field, _ := operandExprType.FieldByName(operand.Ident)
			index := em.fb.makeIntConstant(encodeFieldIndex(field.Index))
			pos := operand.Expr.Pos()
			if canEmitDirectly(reflect.PtrTo(field.Type).Kind(), dstType.Kind()) {
				em.fb.emitAddr(expr, index, reg, pos)
				return
			}
			em.fb.enterStack()
			tmp := em.fb.newRegister(reflect.Ptr)
			em.fb.emitAddr(expr, index, tmp, pos)
			em.changeRegister(false, tmp, reg, em.types.PtrTo(field.Type), dstType)
			em.fb.exitStack()

		// &T{..}
		case *ast.CompositeLiteral:
			tmp := em.fb.newRegister(reflect.Ptr)
			em.fb.emitNew(operandType, tmp)
			em.emitExprR(operand, operandType, -tmp)
			em.changeRegister(false, tmp, reg, unOpType, dstType)

		default:
			panic("TODO(Gianluca): not implemented")
		}

	// +operand
	case ast.OperatorAddition:
		// Nothing to do.

	// -operand
	case ast.OperatorSubtraction:
		if reg == 0 {
			em.emitExprR(operand, dstType, 0)
			return
		}
		em.fb.enterStack()
		tmp := em.fb.newRegister(operandType.Kind())
		em.emitExprR(operand, operandType, tmp)
		em.fb.emitSubx(true, 0, tmp, operandType.Kind())
		em.changeRegister(false, tmp, reg, operandType, dstType)
		em.fb.exitStack()

	default:
		panic(fmt.Errorf("BUG: not implemented operator %s", unOp.Operator()))
	}

	return

}<|MERGE_RESOLUTION|>--- conflicted
+++ resolved
@@ -421,7 +421,6 @@
 		em.changeRegister(false, tmp, reg, exprType, dstType)
 		em.fb.exitStack()
 		return reg, false
-<<<<<<< HEAD
 	}
 
 	// Arithmetic operations on reflect.Int or reflect.Float64.
@@ -442,29 +441,6 @@
 			emitFn = em.fb.emitShl
 		case ast.OperatorRightShift:
 			emitFn = em.fb.emitShr
-=======
-	case ast.OperatorEqual, ast.OperatorNotEqual, ast.OperatorLess, ast.OperatorLessEqual,
-		ast.OperatorGreaterEqual, ast.OperatorGreater:
-		var cond runtime.Condition
-		if kind := t1.Kind(); reflect.Uint <= kind && kind <= reflect.Uintptr {
-			cond = map[ast.OperatorType]runtime.Condition{
-				ast.OperatorEqual:        runtime.ConditionEqual,    // same as signed integers
-				ast.OperatorNotEqual:     runtime.ConditionNotEqual, // same as signed integers
-				ast.OperatorLess:         runtime.ConditionLessU,
-				ast.OperatorLessEqual:    runtime.ConditionLessEqualU,
-				ast.OperatorGreater:      runtime.ConditionGreaterU,
-				ast.OperatorGreaterEqual: runtime.ConditionGreaterEqualU,
-			}[expr.Operator()]
-		} else {
-			cond = map[ast.OperatorType]runtime.Condition{
-				ast.OperatorEqual:        runtime.ConditionEqual,
-				ast.OperatorNotEqual:     runtime.ConditionNotEqual,
-				ast.OperatorLess:         runtime.ConditionLess,
-				ast.OperatorLessEqual:    runtime.ConditionLessEqual,
-				ast.OperatorGreater:      runtime.ConditionGreater,
-				ast.OperatorGreaterEqual: runtime.ConditionGreaterEqual,
-			}[expr.Operator()]
->>>>>>> 033ea56e
 		}
 		if canEmitDirectly(exprType.Kind(), dstType.Kind()) {
 			emitFn(k, v1, v2, reg)
@@ -521,21 +497,21 @@
 	var cond runtime.Condition
 	if kind := t1.Kind(); reflect.Uint <= kind && kind <= reflect.Uintptr {
 		cond = map[ast.OperatorType]runtime.Condition{
-			ast.OperatorEqual:          runtime.ConditionEqual,    // same as signed integers
-			ast.OperatorNotEqual:       runtime.ConditionNotEqual, // same as signed integers
-			ast.OperatorLess:           runtime.ConditionLessU,
-			ast.OperatorLessOrEqual:    runtime.ConditionLessOrEqualU,
-			ast.OperatorGreater:        runtime.ConditionGreaterU,
-			ast.OperatorGreaterOrEqual: runtime.ConditionGreaterOrEqualU,
+			ast.OperatorEqual:        runtime.ConditionEqual,    // same as signed integers
+			ast.OperatorNotEqual:     runtime.ConditionNotEqual, // same as signed integers
+			ast.OperatorLess:         runtime.ConditionLessU,
+			ast.OperatorLessEqual:    runtime.ConditionLessEqualU,
+			ast.OperatorGreater:      runtime.ConditionGreaterU,
+			ast.OperatorGreaterEqual: runtime.ConditionGreaterEqualU,
 		}[expr.Operator()]
 	} else {
 		cond = map[ast.OperatorType]runtime.Condition{
-			ast.OperatorEqual:          runtime.ConditionEqual,
-			ast.OperatorNotEqual:       runtime.ConditionNotEqual,
-			ast.OperatorLess:           runtime.ConditionLess,
-			ast.OperatorLessOrEqual:    runtime.ConditionLessOrEqual,
-			ast.OperatorGreater:        runtime.ConditionGreater,
-			ast.OperatorGreaterOrEqual: runtime.ConditionGreaterOrEqual,
+			ast.OperatorEqual:        runtime.ConditionEqual,
+			ast.OperatorNotEqual:     runtime.ConditionNotEqual,
+			ast.OperatorLess:         runtime.ConditionLess,
+			ast.OperatorLessEqual:    runtime.ConditionLessEqual,
+			ast.OperatorGreater:      runtime.ConditionGreater,
+			ast.OperatorGreaterEqual: runtime.ConditionGreaterEqual,
 		}[expr.Operator()]
 	}
 	pos := expr.Pos()
