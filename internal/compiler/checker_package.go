--- conflicted
+++ resolved
@@ -13,7 +13,6 @@
 	"scriggo/ast"
 )
 
-<<<<<<< HEAD
 // Sync with scriggo.Package.
 type scriggoPackage interface {
 	Name() string
@@ -21,12 +20,12 @@
 	DeclarationNames() []string
 }
 
-func toTypeCheckerScope(gp predefinedPackage) typeCheckerScope {
-	pkgName := gp.Name()
-	declarations := gp.DeclarationNames()
+func toTypeCheckerScope(pp predefinedPackage) typeCheckerScope {
+	pkgName := pp.Name()
+	declarations := pp.DeclarationNames()
 	s := make(typeCheckerScope, len(declarations))
 	for _, ident := range declarations {
-		value := gp.Lookup(ident)
+		value := pp.Lookup(ident)
 		// Import an auto-imported package. This is supported in scripts and
 		// templates only.
 		if p, ok := value.(scriggoPackage); ok {
@@ -42,14 +41,6 @@
 			}}
 			continue
 		}
-=======
-func toTypeCheckerScope(pp predefinedPackage) typeCheckerScope {
-	pkgName := pp.Name()
-	declarations := pp.DeclarationNames()
-	s := make(typeCheckerScope, len(declarations))
-	for _, ident := range declarations {
-		value := pp.Lookup(ident)
->>>>>>> 4a6568f4
 		// Import a type.
 		if t, ok := value.(reflect.Type); ok {
 			s[ident] = scopeElement{t: &TypeInfo{
