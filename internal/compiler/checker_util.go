// Copyright (c) 2019 Open2b Software Snc. All rights reserved.
// https://www.open2b.com

// Use of this source code is governed by a BSD-style
// license that can be found in the LICENSE file.

package compiler

import (
	"errors"
	"fmt"
	"reflect"
	"strconv"
	"unicode"
	"unicode/utf8"

	"scriggo/ast"
	"scriggo/runtime"
)

var errTypeConversion = errors.New("failed type conversion")

type nilConvertionError struct {
	typ reflect.Type
}

func (err nilConvertionError) Error() string {
	return "cannot convert nil to type " + err.typ.String()
}

const (
	maxInt   = int(maxUint >> 1)
	minInt   = -maxInt - 1
	maxInt64 = 1<<63 - 1
	maxUint  = ^uint(0)
)

var boolOperators = [21]bool{
	ast.OperatorEqual:    true,
	ast.OperatorNotEqual: true,
	ast.OperatorAndAnd:   true,
	ast.OperatorOrOr:     true,
}

var intOperators = [21]bool{
	ast.OperatorEqual:          true,
	ast.OperatorNotEqual:       true,
	ast.OperatorLess:           true,
	ast.OperatorLessOrEqual:    true,
	ast.OperatorGreater:        true,
	ast.OperatorGreaterOrEqual: true,
	ast.OperatorAddition:       true,
	ast.OperatorSubtraction:    true,
	ast.OperatorMultiplication: true,
	ast.OperatorDivision:       true,
	ast.OperatorModulo:         true,
	ast.OperatorAnd:            true,
	ast.OperatorOr:             true,
	ast.OperatorXor:            true,
	ast.OperatorAndNot:         true,
	ast.OperatorLeftShift:      true,
	ast.OperatorRightShift:     true,
}

var floatOperators = [21]bool{
	ast.OperatorEqual:          true,
	ast.OperatorNotEqual:       true,
	ast.OperatorLess:           true,
	ast.OperatorLessOrEqual:    true,
	ast.OperatorGreater:        true,
	ast.OperatorGreaterOrEqual: true,
	ast.OperatorAddition:       true,
	ast.OperatorSubtraction:    true,
	ast.OperatorMultiplication: true,
	ast.OperatorDivision:       true,
}

var complexOperators = [21]bool{
	ast.OperatorEqual:          true,
	ast.OperatorNotEqual:       true,
	ast.OperatorAddition:       true,
	ast.OperatorSubtraction:    true,
	ast.OperatorMultiplication: true,
	ast.OperatorDivision:       true,
}

var stringOperators = [21]bool{
	ast.OperatorEqual:          true,
	ast.OperatorNotEqual:       true,
	ast.OperatorLess:           true,
	ast.OperatorLessOrEqual:    true,
	ast.OperatorGreater:        true,
	ast.OperatorGreaterOrEqual: true,
	ast.OperatorAddition:       true,
}

var interfaceOperators = [21]bool{
	ast.OperatorEqual:    true,
	ast.OperatorNotEqual: true,
}

var evalToBoolOperators = [21]bool{
	ast.OperatorEqual:          true,
	ast.OperatorNotEqual:       true,
	ast.OperatorLess:           true,
	ast.OperatorLessOrEqual:    true,
	ast.OperatorGreater:        true,
	ast.OperatorGreaterOrEqual: true,
	ast.OperatorAndAnd:         true,
	ast.OperatorOrOr:           true,
}

var operatorsOfKind = [...][21]bool{
	reflect.Bool:       boolOperators,
	reflect.Int:        intOperators,
	reflect.Int8:       intOperators,
	reflect.Int16:      intOperators,
	reflect.Int32:      intOperators,
	reflect.Int64:      intOperators,
	reflect.Uint:       intOperators,
	reflect.Uint8:      intOperators,
	reflect.Uint16:     intOperators,
	reflect.Uint32:     intOperators,
	reflect.Uint64:     intOperators,
	reflect.Uintptr:    intOperators,
	reflect.Float32:    floatOperators,
	reflect.Float64:    floatOperators,
	reflect.Complex64:  complexOperators,
	reflect.Complex128: complexOperators,
	reflect.String:     stringOperators,
	reflect.Interface:  interfaceOperators,
}

type HTML string
type CSS string
type JavaScript string

type HTMLStringer interface{ HTML() HTML }
type CSSStringer interface{ CSS() CSS }
type JavaScriptStringer interface{ JavaScript() JavaScript }

var HTMLType = reflect.TypeOf(HTML(""))
var CSSType = reflect.TypeOf(CSS(""))
var JavaScriptType = reflect.TypeOf(JavaScript(""))

var stringerType = reflect.TypeOf((*fmt.Stringer)(nil)).Elem()
var htmlStringerType = reflect.TypeOf((*HTMLStringer)(nil)).Elem()
var cssStringerType = reflect.TypeOf((*CSSStringer)(nil)).Elem()
var javaScriptStringerType = reflect.TypeOf((*JavaScriptStringer)(nil)).Elem()

// convertExplicitly explicitly converts a value. If the converted value is a
// constant, convert returns its value, otherwise returns nil.
func (tc *typechecker) convertExplicitly(ti *TypeInfo, t2 reflect.Type) (constant, error) {

	t := ti.Type
	k2 := t2.Kind()

	if ti.Nil() {
		switch k2 {
		case reflect.Ptr, reflect.Func, reflect.Slice, reflect.Map, reflect.Chan, reflect.Interface:
			return nil, nil
		}
		return nil, nilConvertionError{t2}
	}

	if ti.IsConstant() && k2 != reflect.Interface {
		k1 := t.Kind()
		if k2 == reflect.String && isInteger(k1) {
			// As a special case, an integer constant can be explicitly
			// converted to a string type.
			if n, _ := ti.Constant.representedBy(int64Type); n != nil {
				return stringConst(n.int64()), nil
			}
			return stringConst("\uFFFD"), nil
		} else if k2 == reflect.Slice && k1 == reflect.String {
			// As a special case, a string constant can be explicitly converted
			// to a slice of runes or bytes.
			if elem := t2.Elem(); elem == uint8Type || elem == int32Type {
				return nil, nil
			}
		}
		return representedBy(ti, t2)
	}

	if ti.IsUntypedConstant() && k2 == reflect.Interface {
		if t2 == emptyInterfaceType || tc.types.ConvertibleTo(ti.Type, t2) {
			_, err := ti.Constant.representedBy(ti.Type)
			return nil, err
		}
		return nil, errTypeConversion
	}

	if tc.types.ConvertibleTo(t, t2) {
		return nil, nil
	}

	return nil, errTypeConversion
}

// convertImplicitly implicitly converts an untyped value. If the converted
// value is a constant, convert returns its value, otherwise returns nil.
//
// Untyped values are the predeclared identifier nil, the untyped constants
// and the untyped boolean values.
func (tc *typechecker) convertImplicitly(ti *TypeInfo, expr ast.Expression, t2 reflect.Type) (constant, error) {
<<<<<<< HEAD
	if !ti.Untyped() {
		panic("BUG")
	}
=======
>>>>>>> d57df96a
	switch k2 := t2.Kind(); {
	case ti.Nil():
		switch k2 {
		case reflect.Ptr, reflect.Func, reflect.Slice, reflect.Map, reflect.Chan, reflect.Interface:
			return nil, nil
		}
		return nil, nilConvertionError{t2}
	case ti.IsConstant():
		if k2 == reflect.Interface {
			if tc.emptyMethodSet(t2) {
				_, err := ti.Constant.representedBy(ti.Type)
				return nil, err
			}
		} else {
			return ti.Constant.representedBy(t2)
		}
	case ti.Type.Kind() == reflect.Bool:
		switch {
		case k2 == reflect.Bool:
			return nil, nil
<<<<<<< HEAD
		// TODO: replace with a function 'emptyMethodSet(reflect.Type) bool'.
		case k2 == reflect.Interface && (t2 == emptyInterfaceType || tc.types.ConvertibleTo(ti.Type, t2)):
=======
		case k2 == reflect.Interface && tc.emptyMethodSet(t2):
>>>>>>> d57df96a
			return nil, nil
		}
	default:
		if !ti.IsNumeric() {
			panic("BUG")
		}
		//
		if k2 == reflect.Interface {
			if t2 == emptyInterfaceType || tc.types.ConvertibleTo(ti.Type, t2) {
				tc.convertImplicitFromContext(expr, ti.Type)
				return nil, nil
			}
		} else {
			tc.convertImplicitFromContext(expr, t2)
			return nil, nil
		}
	}
	return nil, errTypeConversion
}

// convertImplicitFromContext converts implicitly an untyped expression to its
// context type. It implements the type check of the special form of shift where
// the left operand is constant and the right operand is a non-constant.
func (tc *typechecker) convertImplicitFromContext(expr ast.Expression, ctxType reflect.Type) {

	ti := tc.typeInfos[expr]
	if ti == nil {
		panic("BUG: unexpected")
	}

	if ti.IsConstant() {
		_, err := ti.Constant.representedBy(ctxType)
		if err != nil {
			panic(tc.errorf(expr, "%s", err))
		}
		return
	}

	tc.typeInfos[expr] = &TypeInfo{Type: ctxType}

	switch expr := expr.(type) {

	case *ast.UnaryOperator:
		tc.convertImplicitFromContext(expr.Expr, ctxType)

	case *ast.BinaryOperator:
		if op := expr.Operator(); op == ast.OperatorLeftShift || op == ast.OperatorRightShift {
			t1 := tc.typeInfos[expr.Expr1]
			_, err := t1.Constant.representedBy(ctxType)
			if err != nil {
				panic(tc.errorf(expr, "%s", err))
			}
			if k := ctxType.Kind(); k < reflect.Int || k > reflect.Uintptr {
				panic(tc.errorf(expr, "invalid operation: %s (shift of type %s)", expr, ctxType))
			}
		} else {
			tc.convertImplicitFromContext(expr.Expr1, ctxType)
			tc.convertImplicitFromContext(expr.Expr2, ctxType)
		}

	default:
		panic(fmt.Errorf("BUG: unexpected expr %s (type %T) with type info %s", expr, expr, ti))
	}

}

// declaredInThisBlock reports whether name is declared in this block.
func (tc *typechecker) declaredInThisBlock(name string) bool {
	_, ok := tc.lookupScopesElem(name, true)
	return ok
}

// deferGoBuiltin returns a type info suitable to be embedded into the 'defer'
// and 'go' statements with a builtin call as argument.
func deferGoBuiltin(name string) *TypeInfo {
	var fun interface{}
	switch name {
	case "close":
		fun = func(ch interface{}) {
			reflect.ValueOf(ch).Close()
		}
	case "delete":
		fun = func(m interface{}, key interface{}) {
			reflect.ValueOf(m).SetMapIndex(reflect.ValueOf(key), reflect.Value{})
		}
	case "panic":
		fun = func(env *runtime.Env, v interface{}) {
			if env.Exited() {
				return
			}
			panic(v)
		}
	case "print":
		fun = func(env *runtime.Env, args ...interface{}) {
			env.Print(args...)
		}
	case "println":
		fun = func(env *runtime.Env, args ...interface{}) {
			env.Println(args...)
		}
	case "recover":
		// This predefined function should only be used with the 'go'
		// statement and not the 'defer' statement.
		fun = func() {}
	}
	rv := reflect.ValueOf(fun)
	return &TypeInfo{
		Properties: PropertyHasValue | PropertyIsPredefined,
		Type:       removeEnvArg(rv.Type(), false),
		value:      rv,
	}
}

// emptyMethodSet reports whether the given interface as an empty method set.
func (tc *typechecker) emptyMethodSet(interf reflect.Type) bool {
	return interf == emptyInterfaceType || tc.types.ConvertibleTo(intType, interf)
}

// fieldByName returns the struct field with the given name and a boolean
// indicating if the field was found.
//
// If name is unexported and the type is predefined, name is transformed and the
// new name is returned. For further information about this check the
// documentation of the type checking of an *ast.StructType.
func (tc *typechecker) fieldByName(t *TypeInfo, name string) (*TypeInfo, string, bool) {
	newName := name
	firstChar, _ := utf8.DecodeRuneInString(name)
	if !t.IsPredefined() && !unicode.Is(unicode.Lu, firstChar) {
		name = "𝗽" + strconv.Itoa(tc.currentPkgIndex()) + name
		newName = name
	}
	if t.Type.Kind() == reflect.Struct {
		field, ok := t.Type.FieldByName(name)
		if ok {
			return &TypeInfo{Type: field.Type, Properties: t.Properties & PropertyAddressable}, newName, true
		}
	}
	if t.Type.Kind() == reflect.Ptr {
		field, ok := t.Type.Elem().FieldByName(name)
		if ok {
			return &TypeInfo{Type: field.Type, Properties: PropertyAddressable}, newName, true
		}
	}
	return nil, newName, false
}

// fillParametersTypes takes a list of parameters (function arguments or
// function return values) and "fills" their types. For instance, a function
// arguments signature "a, b int" becocmes "a int, b int".
func fillParametersTypes(params []*ast.Parameter) {
	if len(params) == 0 {
		return
	}
	typ := params[len(params)-1].Type
	for i := len(params) - 1; i >= 0; i-- {
		if params[i].Type != nil {
			typ = params[i].Type
		}
		params[i].Type = typ
	}
	return
}

type invalidTypeInAssignment string

func (err invalidTypeInAssignment) Error() string {
	return string(err)
}

func newInvalidTypeInAssignment(x *TypeInfo, expr ast.Expression, t reflect.Type) invalidTypeInAssignment {
	return invalidTypeInAssignment(fmt.Sprintf("cannot use %s (type %s) as type %s", expr, x.Type, t))
}

// isAssignableTo reports whether x is assignable to type t.
// See https://golang.org/ref/spec#Assignability for details.
func (tc *typechecker) isAssignableTo(x *TypeInfo, expr ast.Expression, t reflect.Type) error {
	if x.Untyped() {
		_, err := tc.convertImplicitly(x, expr, t)
		if err == errNotRepresentable || err == errTypeConversion {
			return newInvalidTypeInAssignment(x, expr, t)
		}
		return err
	}
	if x.Type == t {
		return nil
	}
	if t.Kind() == reflect.Interface {
		if !tc.types.Implements(x.Type, t) {
			return newInvalidTypeInAssignment(x, expr, t)
		}
		return nil
	}
	if !tc.types.AssignableTo(x.Type, t) {
		return newInvalidTypeInAssignment(x, expr, t)
	}
	return nil
}

// isBlankIdentifier reports whether expr is an identifier representing the
// blank identifier "_".
func isBlankIdentifier(expr ast.Expression) bool {
	ident, ok := expr.(*ast.Identifier)
	return ok && ident.Name == "_"
}

// isComparison reports whether op is a comparison operator.
func isComparison(op ast.OperatorType) bool {
	return op >= ast.OperatorEqual && op <= ast.OperatorGreaterOrEqual
}

// isComplex reports whether a reflect kind is complex.
func isComplex(k reflect.Kind) bool {
	return k == reflect.Complex64 || k == reflect.Complex128
}

// isInteger reports whether a reflect kind is integer.
func isInteger(k reflect.Kind) bool {
	return reflect.Int <= k && k <= reflect.Uintptr
}

// isNumeric reports whether a reflect kind is numeric.
func isNumeric(k reflect.Kind) bool {
	return reflect.Int <= k && k <= reflect.Complex128
}

// isOrdered reports whether t is ordered.
func isOrdered(t *TypeInfo) bool {
	k := t.Type.Kind()
	return isNumeric(k) || k == reflect.String
}

// isMapIndexing reports whether the given expression has the form
//
//		m[key]
//
// where m is a map.
func (tc *typechecker) isMapIndexing(node ast.Node) bool {
	index, ok := node.(*ast.Index)
	if !ok {
		return false
	}
	expr := index.Expr
	exprKind := tc.checkExpr(expr).Type.Kind()
	return exprKind == reflect.Map
}

// isSelectorOfMapIndexing reports whether the given expression has the form
//
//		m[key].field
//
// where m is a map.
func (tc *typechecker) isSelectorOfMapIndexing(expr ast.Expression) bool {
	selector, ok := expr.(*ast.Selector)
	if !ok {
		return false
	}
	return tc.isMapIndexing(selector.Expr)
}

// macroToFunc converts a macro node into a function node.
func macroToFunc(macro *ast.Macro) *ast.Func {
	pos := macro.Pos()
	body := ast.NewBlock(pos, macro.Body)
	return ast.NewFunc(pos, macro.Ident, macro.Type, body)
}

type receiverTransformation int

const (
	receiverNoTransform receiverTransformation = iota
	receiverAddAddress
	receiverAddIndirect
)

// methodByName returns a function type that describe the method with that
// name and a boolean indicating if the method was found.
//
// Only for type classes, the returned function type has the method's
// receiver as first argument.
func (tc *typechecker) methodByName(t *TypeInfo, name string) (*TypeInfo, receiverTransformation, bool) {

	if t.IsType() {
		// Method expression on interface type.
		if t.Type.Kind() == reflect.Interface {
			if method, ok := t.Type.MethodByName(name); ok {
				in := make([]reflect.Type, method.Type.NumIn()+1)
				in[0] = t.Type
				for i := 0; i < method.Type.NumIn(); i++ {
					in[i+1] = method.Type.In(i)
				}
				out := make([]reflect.Type, method.Type.NumOut())
				for i := 0; i < method.Type.NumOut(); i++ {
					out[i] = method.Type.Out(i)
				}
				f := func(args []reflect.Value) []reflect.Value {
					return args[0].MethodByName(method.Name).Call(args[1:])
				}
				methExpr := reflect.MakeFunc(reflect.FuncOf(in, out, method.Type.IsVariadic()), f)
				ti := &TypeInfo{
					Type:       removeEnvArg(methExpr.Type(), false),
					value:      methExpr,
					Properties: PropertyIsPredefined | PropertyHasValue,
				}
				return ti, receiverNoTransform, true
			}
		}

		// Method expression on concrete type.
		if method, ok := t.Type.MethodByName(name); ok {
			return &TypeInfo{
				Type:       removeEnvArg(method.Type, true),
				value:      method.Func,
				Properties: PropertyIsPredefined | PropertyHasValue,
			}, receiverNoTransform, true
		}
		return nil, receiverNoTransform, false
	}

	// Method calls and method values on interfaces.
	if t.Type.Kind() == reflect.Interface {
		if method, ok := t.Type.MethodByName(name); ok {
			ti := &TypeInfo{
				Type:       removeEnvArg(method.Type, true),
				value:      name,
				MethodType: MethodValueInterface,
				Properties: PropertyIsPredefined | PropertyHasValue,
			}
			return ti, receiverNoTransform, true
		}
		return nil, receiverNoTransform, false
	}

	// Method calls and method values on concrete types.
	method := tc.types.Zero(t.Type).MethodByName(name)
	methodExplicitRcvr, _ := t.Type.MethodByName(name)
	if method.IsValid() {
		ti := &TypeInfo{
			Type:       removeEnvArg(method.Type(), false),
			value:      methodExplicitRcvr.Func,
			Properties: PropertyIsPredefined | PropertyHasValue,
			MethodType: MethodValueConcrete,
		}
		// Check if pointer is defined on T or *T when called on a *T receiver.
		if t.Type.Kind() == reflect.Ptr {
			// TODO(Gianluca): always check first if t has method m, regardless
			// of whether it's a pointer receiver or not. If m exists, it's
			// done. Else, if receiver was a pointer, call MethodByName on t
			// (which is a pointer).
			if method, methodOnT := t.Type.Elem().MethodByName(name); methodOnT {
				// Needs indirection: x.m -> (*x).m
				ti.Type = removeEnvArg(reflect.Zero(t.Type).MethodByName(name).Type(), false)
				ti.value = method.Func
				ti.Properties |= PropertyHasValue
				return ti, receiverAddIndirect, true
			}
		}
		return ti, receiverNoTransform, true
	}
	if t.Type.Kind() != reflect.Ptr {
		method = tc.types.Zero(tc.types.PtrTo(t.Type)).MethodByName(name)
		methodExplicitRcvr, _ := tc.types.PtrTo(t.Type).MethodByName(name)
		if method.IsValid() {
			return &TypeInfo{
				Type:       removeEnvArg(method.Type(), false),
				value:      methodExplicitRcvr.Func,
				Properties: PropertyIsPredefined | PropertyHasValue,
				MethodType: MethodValueConcrete,
			}, receiverAddAddress, true
		}
	}
	return nil, receiverNoTransform, false
}

// operatorFromAssignmentType returns an operator type from an assignment type.
func operatorFromAssignmentType(assignmentType ast.AssignmentType) ast.OperatorType {
	switch assignmentType {
	case ast.AssignmentAddition, ast.AssignmentIncrement:
		return ast.OperatorAddition
	case ast.AssignmentSubtraction, ast.AssignmentDecrement:
		return ast.OperatorSubtraction
	case ast.AssignmentMultiplication:
		return ast.OperatorMultiplication
	case ast.AssignmentDivision:
		return ast.OperatorDivision
	case ast.AssignmentModulo:
		return ast.OperatorModulo
	case ast.AssignmentAnd:
		return ast.OperatorAnd
	case ast.AssignmentOr:
		return ast.OperatorOr
	case ast.AssignmentXor:
		return ast.OperatorXor
	case ast.AssignmentAndNot:
		return ast.OperatorAndNot
	case ast.AssignmentLeftShift:
		return ast.OperatorLeftShift
	case ast.AssignmentRightShift:
		return ast.OperatorRightShift
	}
	panic("unexpected assignment type")
}

// printedAsJavaScript reports whether a type can be printed as JavaScript.
// It returns an error it the type cannot be printed.
func printedAsJavaScript(t reflect.Type) error {
	kind := t.Kind()
	if reflect.Bool <= kind && kind <= reflect.Float64 || kind == reflect.String ||
		t == JavaScriptType || t.Implements(javaScriptStringerType) {
		return nil
	}
	switch kind {
	case reflect.Array:
		if err := printedAsJavaScript(t.Elem()); err != nil {
			return fmt.Errorf("array of %s cannot be printed as JavaScript", t.Elem())
		}
	case reflect.Interface:
	case reflect.Map:
		key := t.Key().Kind()
		switch {
		case key == reflect.String:
		case reflect.Bool <= key && key <= reflect.Complex128:
		case t.Implements(stringerType):
		default:
			return fmt.Errorf("map with %s key cannot be printed as JavaScript", t.Key())
		}
		err := printedAsJavaScript(t.Elem())
		if err != nil {
			return fmt.Errorf("map with %s element cannot be printed as JavaScript", t.Elem())
		}
	case reflect.Ptr, reflect.UnsafePointer:
		return printedAsJavaScript(t.Elem())
	case reflect.Slice:
		if err := printedAsJavaScript(t.Elem()); err != nil {
			return fmt.Errorf("slice of %s cannot be printed as JavaScript", t.Elem())
		}
	case reflect.Struct:
		n := t.NumField()
		for i := 0; i < n; i++ {
			field := t.Field(i)
			if field.PkgPath == "" {
				if err := printedAsJavaScript(field.Type); err != nil {
					return fmt.Errorf("struct containing %s cannot be printed as JavaScript", field.Type)
				}
			}
		}
	default:
		return fmt.Errorf("type %s cannot be printed as JavaScript", t)
	}
	return nil
}

// removeEnvArg returns a type equal to typ but with the vm environment
// parameter removed, if there is one. hasReceiver reports whether the first
// argument of typ is a receiver.
func removeEnvArg(typ reflect.Type, hasReceiver bool) reflect.Type {
	numIn := typ.NumIn()
	if hasReceiver && (numIn <= 1 || typ.In(1) != envType) {
		return typ
	}
	if !hasReceiver && (numIn == 0 || typ.In(0) != envType) {
		return typ
	}
	ins := make([]reflect.Type, numIn-1)
	if hasReceiver {
		ins[0] = typ.In(0)
		for i := 2; i < numIn; i++ {
			ins[i-1] = typ.In(i)
		}
	} else {
		for i := 1; i < numIn; i++ {
			ins[i-1] = typ.In(i)
		}
	}
	outs := make([]reflect.Type, typ.NumOut())
	for i := range outs {
		outs[i] = typ.Out(i)
	}
	return reflect.FuncOf(ins, outs, typ.IsVariadic())
}

// representedBy returns t1 ( a constant or an untyped boolean value )
// represented as a value of type t2. t2 can not be an interface.
func representedBy(t1 *TypeInfo, t2 reflect.Type) (constant, error) {
	if t1.IsConstant() {
		if t2.Kind() == reflect.Interface {
			if t1.Type.Implements(t2) {
				return nil, nil
			}
			return nil, fmt.Errorf("cannot convert %v (type %s) to type %s", t1.Constant, t1, t2)
		}
		c, err := t1.Constant.representedBy(t2)
		if err != nil {
			if err == errNotRepresentable {
				err = fmt.Errorf("cannot convert %v (type %s) to type %s", t1.Constant, t1, t2)
			}
			return nil, err
		}
		return c, nil
	}
	if t2.Kind() != reflect.Bool {
		return nil, fmt.Errorf("cannot use unsigned bool as type %s in assignment", t2)
	}
	return nil, nil
}

// nilOf returns a new type info representing a 'typed nil', that is the zero of
// type t.
func (tc *typechecker) nilOf(t reflect.Type) *TypeInfo {
	switch t.Kind() {
	case reflect.Func:
		return &TypeInfo{
			Properties: PropertyHasValue | PropertyIsPredefined,
			Type:       t,
			value:      tc.types.Zero(t),
		}
	case reflect.Interface:
		return &TypeInfo{
			Properties: PropertyHasValue,
			Type:       t,
			value:      nil,
		}
	default:
		return &TypeInfo{
			Properties: PropertyHasValue,
			Type:       t,
			value:      tc.types.Zero(t).Interface(),
		}
	}

}

// typedValue returns a constant type info value represented with a given
// type.
func (tc *typechecker) typedValue(ti *TypeInfo, t reflect.Type) interface{} {
	k := t.Kind()
	if k == reflect.Interface {
		t = ti.Type
		k = t.Kind()
	}
	c := ti.Constant
	if t.Name() == "" {
		switch k {
		case reflect.Bool:
			return c.bool()
		case reflect.String:
			return c.string()
		case reflect.Int:
			return int(c.int64())
		case reflect.Int8:
			return int8(c.int64())
		case reflect.Int16:
			return int16(c.int64())
		case reflect.Int32:
			return int32(c.int64())
		case reflect.Int64:
			return c.int64()
		case reflect.Uint:
			return uint(c.uint64())
		case reflect.Uint8:
			return uint8(c.uint64())
		case reflect.Uint16:
			return uint16(c.uint64())
		case reflect.Uint32:
			return uint32(c.uint64())
		case reflect.Uint64:
			return c.uint64()
		case reflect.Uintptr:
			return uintptr(c.uint64())
		case reflect.Float32:
			return float32(c.float64())
		case reflect.Float64:
			return c.float64()
		case reflect.Complex64:
			return c.complex128()
		case reflect.Complex128:
			return complex64(c.complex128())
		default:
			panic(fmt.Sprintf("unexpected kind %q", k))
		}
	}
	nv := tc.types.New(t).Elem()
	switch k {
	case reflect.Bool:
		nv.SetBool(c.bool())
	case reflect.String:
		nv.SetString(c.string())
	case reflect.Int, reflect.Int8, reflect.Int16, reflect.Int32, reflect.Int64:
		nv.SetInt(c.int64())
	case reflect.Uint, reflect.Uint8, reflect.Uint16, reflect.Uint32, reflect.Uint64, reflect.Uintptr:
		nv.SetUint(c.uint64())
	case reflect.Float32, reflect.Float64:
		nv.SetFloat(c.float64())
	case reflect.Complex64, reflect.Complex128:
		nv.SetComplex(c.complex128())
	default:
		panic("unexpected kind")
	}
	return nv.Interface()
}<|MERGE_RESOLUTION|>--- conflicted
+++ resolved
@@ -203,12 +203,9 @@
 // Untyped values are the predeclared identifier nil, the untyped constants
 // and the untyped boolean values.
 func (tc *typechecker) convertImplicitly(ti *TypeInfo, expr ast.Expression, t2 reflect.Type) (constant, error) {
-<<<<<<< HEAD
 	if !ti.Untyped() {
 		panic("BUG")
 	}
-=======
->>>>>>> d57df96a
 	switch k2 := t2.Kind(); {
 	case ti.Nil():
 		switch k2 {
@@ -229,28 +226,19 @@
 		switch {
 		case k2 == reflect.Bool:
 			return nil, nil
-<<<<<<< HEAD
-		// TODO: replace with a function 'emptyMethodSet(reflect.Type) bool'.
-		case k2 == reflect.Interface && (t2 == emptyInterfaceType || tc.types.ConvertibleTo(ti.Type, t2)):
-=======
 		case k2 == reflect.Interface && tc.emptyMethodSet(t2):
->>>>>>> d57df96a
 			return nil, nil
 		}
 	default:
 		if !ti.IsNumeric() {
 			panic("BUG")
 		}
-		//
-		if k2 == reflect.Interface {
-			if t2 == emptyInterfaceType || tc.types.ConvertibleTo(ti.Type, t2) {
-				tc.convertImplicitFromContext(expr, ti.Type)
-				return nil, nil
-			}
-		} else {
-			tc.convertImplicitFromContext(expr, t2)
-			return nil, nil
-		}
+		typ := t2
+		if k2 == reflect.Interface && tc.emptyMethodSet(t2) {
+			typ = ti.Type
+		}
+		tc.convertImplicitFromContext(expr, typ)
+		return nil, nil
 	}
 	return nil, errTypeConversion
 }
