--- conflicted
+++ resolved
@@ -460,13 +460,10 @@
 func typedNil(t reflect.Type) *TypeInfo {
 	if t.Kind() == reflect.Interface {
 		return &TypeInfo{
-<<<<<<< HEAD
 			Type:      t,
 			value:     nilInterface,
 			valueType: t,
-=======
 			Properties: PropertyPredeclared | PropertyUntyped | PropertyHasValue,
->>>>>>> 3e7f718c
 		}
 	}
 	return &TypeInfo{
