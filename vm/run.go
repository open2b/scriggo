// Copyright (c) 2019 Open2b Software Snc. All rights reserved.
// https://www.open2b.com

// Use of this source code is governed by a BSD-style
// license that can be found in the LICENSE file.

package vm

import (
	"fmt"
	"os"
	"reflect"
)

var DebugTraceExecution = true

const NoVariadic = -1
const CurrentFunction = -1

func decodeAddr(a, b, c int8) uint32 {
	return uint32(uint8(a)) | uint32(uint8(b))<<8 | uint32(uint8(c))<<16
}

func (vm *VM) Run(fn *ScrigoFunction) (int, error) {
	var panicked bool
	vm.fn = fn
	for {
		panicked = vm.runRecoverable()
		if panicked && len(vm.calls) > 0 {
			var call = Call{fn: callable{scrigo: vm.fn}, fp: vm.fp, status: Panicked}
			vm.calls = append(vm.calls, call)
			vm.fn = nil
			continue
		}
		break
	}
	if len(vm.panics) > 0 {
		var msg string
		for i, p := range vm.panics {
			if i > 0 {
				msg += "\t"
			}
			msg += fmt.Sprintf("panic %d: %#v", i+1, p.Msg)
			if p.Recovered {
				msg += " [recovered]"
			}
			msg += "\n"
		}
		panic(msg)
	}
	return 0, nil
}

func (vm *VM) runRecoverable() (panicked bool) {
	panicked = true
	defer func() {
		if panicked {
			msg := recover()
			vm.panics = append(vm.panics, Panic{Msg: msg})
		}
	}()
	if vm.fn != nil || vm.nextCall() {
		vm.run()
	}
	return false
}

func (vm *VM) run() int {

	var startNativeGoroutine bool

	var op operation
	var a, b, c int8

	for {

		// TODO (Gianluca): this check avoids "panic: runtime error: index out of range".
		if int(vm.pc) >= len(vm.fn.body) {
			return 0
		}

		in := vm.fn.body[vm.pc]

		if DebugTraceExecution {
			funcName := vm.fn.name
			if funcName != "" {
				funcName += ":"
			}
			_, _ = fmt.Fprintf(os.Stderr, "i%v f%v s%q g%q\t%s\t",
				vm.regs.Int[vm.fp[0]+1:vm.fp[0]+uint32(vm.fn.regnum[0])+1],
				vm.regs.Float[vm.fp[1]+1:vm.fp[1]+uint32(vm.fn.regnum[1])+1],
				vm.regs.String[vm.fp[2]+1:vm.fp[2]+uint32(vm.fn.regnum[2])+1],  // TODO (Gianluca): remove.
				vm.regs.General[vm.fp[3]+1:vm.fp[3]+uint32(vm.fn.regnum[3])+1], // TODO (Gianluca): remove.
				funcName)
			_, _ = DisassembleInstruction(os.Stderr, vm.fn, vm.pc)
			println()
		}

		vm.pc++
		op, a, b, c = in.op, in.a, in.b, in.c

		switch op {

		// Add
		case opAddInt:
			vm.setInt(c, vm.int(a)+vm.int(b))
		case -opAddInt:
			vm.setInt(c, vm.int(a)+int64(b))
		case opAddInt8, -opAddInt8:
			vm.setInt(c, int64(int8(vm.int(a)+vm.intk(b, op < 0))))
		case opAddInt16, -opAddInt16:
			vm.setInt(c, int64(int16(vm.int(a)+vm.intk(b, op < 0))))
		case opAddInt32, -opAddInt32:
			vm.setInt(c, int64(int32(vm.int(a)+vm.intk(b, op < 0))))
		case opAddFloat32, -opAddFloat32:
			vm.setFloat(c, float64(float32(vm.float(a)+vm.floatk(b, op < 0))))
		case opAddFloat64:
			vm.setFloat(c, vm.float(a)+vm.float(b))
		case -opAddFloat64:
			vm.setFloat(c, vm.float(a)+float64(b))

		// And
		case opAnd:
			vm.setInt(c, vm.int(a)&vm.intk(b, op < 0))

		// AndNot
		case opAndNot:
			vm.setInt(c, vm.int(a)&^vm.intk(b, op < 0))

		// Append
		// a = append(a, b), where b has type c
		// case opAppend, -opAppend:

		// 	target := vm.general(a)
		// 	typ := vm.fn.types[int(uint(b))]
		// 	var elem interface{}
		// 	switch typ.Kind() {
		// 	case reflect.Int:
		// 		elem = vm.int(a)
		// 	case reflect.String:
		// 		elem = vm.string(a)
		// 	case reflect.Float64:
		// 		elem = vm.float(a)
		// 	default:
		// 		panic("getting from general!") // TODO (Gianluca): to remove.
		// 		elem = vm.general(b)
		// 	}
		// 	vm.setGeneral(
		// 		a,
		// 		reflect.Append(reflect.ValueOf(target), reflect.ValueOf(elem)).Interface(),
		// 	)

		//s := reflectValue.ValueOf(vm.popInterface())
		//t := s.Type()
		//n := int(vm.readByte())
		//var s2 reflectValue.Value
		//l, c := s.Len(), s.Cap()
		//p := 0
		//if l+n <= c {
		//	s2 = reflectValue.MakeSlice(t, n, n)
		//	s = s.Slice3(0, c, c)
		//} else {
		//	s2 = reflectValue.MakeSlice(t, l+n, l+n)
		//	reflectValue.Copy(s2, s)
		//	s = s2
		//	p = l
		//}
		//for i := 1; i < n; i++ {
		//	v := reflectValue.ValueOf(vm.popInterface())
		//	s2.Index(p + i - 1).Set(v)
		//}
		//if l+n <= c {
		//	reflectValue.Copy(s2.Slice(l, l+n+1), s2)
		//}
		//vm.pushInterface(s.Interface())

		// Assert
		case opAssert:
			// TODO (Gianluca): type assertions compares type as it is in
			// stack, but this is wrong: a type assertion with type int32
			// on an int32 value fails because this one is stored as
			// int64.
			v := reflect.ValueOf(vm.general(a))
			t := vm.fn.types[int(uint(b))]
			ok := v.Type() == t
			if !ok && t.Kind() == reflect.Interface {
				ok = v.Type().Implements(t)
			}
			if ok {
				vm.pc++
			} else {
				// TODO(Gianluca): if next istruction is "opPanic",
				// raise panic from here using the correct error message
				// (invalid conversion etc...): the "panic" instruction
				// can't know what failed and what types where involved.
			}
			switch t.Kind() {
			case reflect.Int, reflect.Int8, reflect.Int16, reflect.Int32, reflect.Int64:
				var n int64
				if ok {
					n = v.Int()
				}
				if c != 0 {
					vm.setInt(c, n)
				}
			case reflect.Uint, reflect.Uint8, reflect.Uint16, reflect.Uint32, reflect.Uint64:
				var n int64
				if ok {
					n = int64(v.Uint())
				}
				if c != 0 {
					vm.setInt(c, n)
				}
			case reflect.Float32, reflect.Float64:
				var f float64
				if ok {
					f = v.Float()
				}
				if c != 0 {
					vm.setFloat(c, f)
				}
			case reflect.String:
				var s string
				if ok {
					s = v.String()
				}
				if c != 0 {
					vm.setString(c, s)
				}
			default:
				var i interface{}
				if ok {
					i = v.Interface()
				}
				if c != 0 {
					vm.setGeneral(c, i)
				}
			}
			vm.ok = ok
		case opAssertInt:
			i, ok := vm.general(a).(int)
			if c != 0 {
				vm.setInt(c, int64(i))
			}
			vm.ok = ok
		case opAssertFloat64:
			f, ok := vm.general(a).(float64)
			if c != 0 {
				vm.setFloat(c, f)
			}
			vm.ok = ok
		case opAssertString:
			s, ok := vm.general(a).(string)
			if c != 0 {
				vm.setString(c, s)
			}
			vm.ok = ok

		// Bind
		case opBind:
			vm.setGeneral(c, vm.cvars[uint8(b)])

		// Call
		case opCall:
			fn := vm.fn.scrigoFunctions[uint8(a)]
			off := vm.fn.body[vm.pc]
			call := Call{fn: callable{scrigo: vm.fn, vars: vm.cvars}, fp: vm.fp, pc: vm.pc + 1}
			vm.fp[0] += uint32(off.op)
			if vm.fp[0]+uint32(fn.regnum[0]) > vm.st[0] {
				vm.moreIntStack()
			}
			vm.fp[1] += uint32(off.a)
			if vm.fp[1]+uint32(fn.regnum[1]) > vm.st[1] {
				vm.moreFloatStack()
			}
			vm.fp[2] += uint32(off.b)
			if vm.fp[2]+uint32(fn.regnum[2]) > vm.st[2] {
				vm.moreStringStack()
			}
			vm.fp[3] += uint32(off.c)
			if vm.fp[3]+uint32(fn.regnum[3]) > vm.st[3] {
				vm.moreGeneralStack()
			}
			vm.fn = fn
			vm.cvars = nil
			vm.calls = append(vm.calls, call)
			vm.pc = 0

		// CallIndirect
		case opCallIndirect:
			f := vm.general(a).(*callable)
			if f.scrigo == nil {
				off := vm.fn.body[vm.pc]
				vm.callNative(f.native, c, StackShift{int8(off.op), off.a, off.b, off.c}, startNativeGoroutine)
				startNativeGoroutine = false
			} else {
				fn := f.scrigo
				vm.cvars = f.vars
				off := vm.fn.body[vm.pc]
				call := Call{fn: callable{scrigo: vm.fn, vars: vm.cvars}, fp: vm.fp, pc: vm.pc + 1}
				vm.fp[0] += uint32(off.op)
				if vm.fp[0]+uint32(fn.regnum[0]) > vm.st[0] {
					vm.moreIntStack()
				}
				vm.fp[1] += uint32(off.a)
				if vm.fp[1]+uint32(fn.regnum[1]) > vm.st[1] {
					vm.moreFloatStack()
				}
				vm.fp[2] += uint32(off.b)
				if vm.fp[2]+uint32(fn.regnum[2]) > vm.st[2] {
					vm.moreStringStack()
				}
				vm.fp[3] += uint32(off.c)
				if vm.fp[3]+uint32(fn.regnum[3]) > vm.st[3] {
					vm.moreGeneralStack()
				}
				vm.fn = fn
				vm.calls = append(vm.calls, call)
				vm.pc = 0
			}

		// CallNative
		case opCallNative:
			fn := vm.fn.nativeFunctions[uint8(a)]
			off := vm.fn.body[vm.pc]
			vm.callNative(fn, c, StackShift{int8(off.op), off.a, off.b, off.c}, startNativeGoroutine)
			startNativeGoroutine = false

		// Cap
		case opCap:
			vm.setInt(c, int64(reflect.ValueOf(a).Cap()))

		// Continue
		case opContinue:
			return int(a)

		// Convert TODO (Gianluca): conversion always puts result into
		// general. Is that the expected behaviour?
		case opConvert:
			t := vm.fn.types[uint8(b)]
			vm.setGeneral(c, reflect.ValueOf(vm.general(a)).Convert(t).Interface())
		case opConvertInt:
			t := vm.fn.types[uint8(b)]
			vm.setGeneral(c, reflect.ValueOf(vm.int(a)).Convert(t).Interface())
		case opConvertUint:
			t := vm.fn.types[uint8(b)]
			vm.setGeneral(c, reflect.ValueOf(uint64(vm.int(a))).Convert(t).Interface())
		case opConvertFloat:
			t := vm.fn.types[uint8(b)]
			vm.setGeneral(c, reflect.ValueOf(vm.float(a)).Convert(t).Interface())
		case opConvertString:
			t := vm.fn.types[uint8(b)]
			vm.setGeneral(c, reflect.ValueOf(vm.string(a)).Convert(t).Interface())

		// Copy
		//
		// 	n := copy(dst, src)
		//
		// 	╒═══════════╤═════╤═════╤═════╕
		// 	│ Operand   │ a   │ b   │ c   │
		// 	╞═══════════╪═════╪═════╪═════╡
		// 	│ opCopy    │ src │ dst │ n   │
		// 	╘═══════════╧═════╧═════╧═════╛
		//
		// 	If c is 0, n is discarded.
		//
		case opCopy:
			src := reflect.ValueOf(vm.general(a))
			dst := reflect.ValueOf(vm.general(b))
			if c != 0 {
				vm.setInt(c, int64(reflect.Copy(src, dst)))
			}

		// Concat
		case opConcat:
			vm.setString(c, vm.string(a)+vm.string(b))

		// Defer
		case opDefer:
			off := vm.fn.body[vm.pc]
			arg := vm.fn.body[vm.pc+1]
			vm.deferCall(vm.general(a).(*callable), c,
				StackShift{int8(off.op), off.a, off.b, off.c},
				StackShift{int8(arg.op), arg.a, arg.b, arg.c})
			vm.pc += 2

		// Delete
		//
		//	delete(map, key)
		//
		// 	╒═══════════╤═════╤═════╕
		// 	│ Operand   │ a   │ b   │
		// 	╞═══════════╪═════╪═════╡
		// 	│ opDelete  │ map │ key │
		// 	╘═══════════╧═════╧═════╛
		//
		case opDelete:
			m := reflect.ValueOf(a)
			k := reflect.ValueOf(b)
			m.SetMapIndex(k, reflect.Value{})

		// Div
		case opDivInt:
			vm.setInt(c, vm.int(a)/vm.int(b))
		case -opDivInt:
			vm.setInt(c, vm.int(a)/int64(b))
		case opDivInt8, -opDivInt8:
			vm.setInt(c, int64(int8(vm.int(a))/int8(vm.intk(b, op < 0))))
		case opDivInt16, -opDivInt16:
			vm.setInt(c, int64(int16(vm.int(a))/int16(vm.intk(b, op < 0))))
		case opDivInt32, -opDivInt32:
			vm.setInt(c, int64(int32(vm.int(a))/int32(vm.intk(b, op < 0))))
		case opDivUint8, -opDivUint8:
			vm.setInt(c, int64(uint8(vm.int(a))/uint8(vm.intk(b, op < 0))))
		case opDivUint16, -opDivUint16:
			vm.setInt(c, int64(uint16(vm.int(a))/uint16(vm.intk(b, op < 0))))
		case opDivUint32, -opDivUint32:
			vm.setInt(c, int64(uint32(vm.int(a))/uint32(vm.intk(b, op < 0))))
		case opDivUint64, -opDivUint64:
			vm.setInt(c, int64(uint64(vm.int(a))/uint64(vm.intk(b, op < 0))))
		case opDivFloat32, -opDivFloat32:
			vm.setFloat(c, float64(float32(vm.float(a))/float32(vm.floatk(b, op < 0))))
		case opDivFloat64:
			vm.setFloat(c, vm.float(a)/vm.float(b))
		case -opDivFloat64:
			vm.setFloat(c, vm.float(a)/float64(b))

		// Func
		case opFunc:
			fn := vm.fn.literals[uint8(b)]
			var vars []interface{}
			if fn.crefs != nil {
				vars = make([]interface{}, len(fn.crefs))
				for i, ref := range fn.crefs {
					if ref < 0 {
						vars[i] = vm.general(int8(-ref))
					} else {
						vars[i] = vm.cvars[ref]
					}
				}
			}
			vm.setGeneral(c, &callable{scrigo: fn, vars: vars})

		// GetFunc
		case opGetFunc:
			var fn interface{}
			if a == 0 {
				fn = &callable{scrigo: vm.fn.scrigoFunctions[uint8(b)]}
			} else {
				fn = &callable{native: vm.fn.nativeFunctions[uint8(b)]}
			}
			vm.setGeneral(c, fn)

		// GetVar
		case opGetVar:
			v := vm.fn.variables[uint8(a)].value
			switch v := v.(type) {
			case *int:
				vm.setInt(c, int64(*v))
			case *float64:
				vm.setFloat(c, *v)
			case *string:
				vm.setString(c, *v)
			default:
				rv := reflect.ValueOf(v).Elem()
				switch k := rv.Kind(); k {
				case reflect.Int, reflect.Int8, reflect.Int16, reflect.Int32, reflect.Int64:
					vm.setInt(c, rv.Int())
				case reflect.Uint, reflect.Uint8, reflect.Uint16, reflect.Uint32, reflect.Uint64:
					vm.setInt(c, int64(rv.Uint()))
				case reflect.Float32:
					vm.setFloat(c, rv.Float())
				default:
					vm.setGeneral(c, rv.Interface())
				}
			}

		// Go
		case opGo:
			if !vm.startScrigoGoroutine() {
				startNativeGoroutine = true
			}

		// Goto
		case opGoto:
			vm.pc = decodeAddr(a, b, c)

		// If
		case opIf:
			if Condition(b) == ConditionOk {
				if vm.ok {
					vm.pc++
				}
				continue
			}
			var cond bool
			v1 := vm.general(a)
			switch Condition(b) {
			case ConditionNil:
				cond = v1 == nil
			case ConditionNotNil:
				cond = v1 != nil

			}
			if cond {
				vm.pc++
			}
		case opIfInt, -opIfInt:
			var cond bool
			v1 := vm.int(a)
			v2 := int64(vm.intk(c, op < 0))
			switch Condition(b) {
			case ConditionEqual:
				cond = v1 == v2
			case ConditionNotEqual:
				cond = v1 != v2
			case ConditionLess:
				cond = v1 < v2
			case ConditionLessOrEqual:
				cond = v1 <= v2
			case ConditionGreater:
				cond = v1 > v2
			case ConditionGreaterOrEqual:
				cond = v1 >= v2
			}
			if cond {
				vm.pc++
			}
		case opIfUint, -opIfUint:
			var cond bool
			v1 := uint64(vm.int(a))
			v2 := uint64(vm.intk(c, op < 0))
			switch Condition(b) {
			case ConditionEqual:
				cond = v1 == v2
			case ConditionNotEqual:
				cond = v1 != v2
			case ConditionLess:
				cond = v1 < v2
			case ConditionLessOrEqual:
				cond = v1 <= v2
			case ConditionGreater:
				cond = v1 > v2
			case ConditionGreaterOrEqual:
				cond = v1 >= v2
			}
			if cond {
				vm.pc++
			}
		case opIfFloat, -opIfFloat:
			var cond bool
			v1 := vm.float(a)
			v2 := vm.floatk(c, op < 0)
			switch Condition(b) {
			case ConditionEqual:
				cond = v1 == v2
			case ConditionNotEqual:
				cond = v1 != v2
			case ConditionLess:
				cond = v1 < v2
			case ConditionLessOrEqual:
				cond = v1 <= v2
			case ConditionGreater:
				cond = v1 > v2
			case ConditionGreaterOrEqual:
				cond = v1 >= v2
			}
			if cond {
				vm.pc++
			}
		case opIfString, -opIfString:
			var cond bool
			v1 := vm.string(a)
			if Condition(b) < ConditionEqualLen {
				v2 := vm.stringk(c, op < 0)
				switch Condition(b) {
				case ConditionEqual:
					cond = v1 == v2
				case ConditionNotEqual:
					cond = v1 != v2
				case ConditionLess:
					cond = v1 < v2
				case ConditionLessOrEqual:
					cond = v1 <= v2
				case ConditionGreater:
					cond = v1 > v2
				case ConditionGreaterOrEqual:
					cond = v1 >= v2
				}
			} else {
				v2 := int(vm.intk(c, op < 0))
				switch Condition(b) {
				case ConditionEqualLen:
					cond = len(v1) == v2
				case ConditionNotEqualLen:
					cond = len(v1) != v2
				case ConditionLessLen:
					cond = len(v1) < v2
				case ConditionLessOrEqualLen:
					cond = len(v1) <= v2
				case ConditionGreaterLen:
					cond = len(v1) > v2
				case ConditionGreaterOrEqualLen:
					cond = len(v1) >= v2
				}
			}
			if cond {
				vm.pc++
			}

		// Index
		//
		//	dst = expr[i]
		//
		//    ╒═══════════╤══════╤═════╤═════╕
		//    │ Operand   │ a    │ b   │ c   │
		//    ╞═══════════╪══════╪═════╪═════╡
		//    │ opIndex   │ expr │ i   │ dst │
		//    ╘═══════════╧══════╧═════╧═════╛
		//
		case opIndex, -opIndex:
			vm.setGeneral(c, reflect.ValueOf(vm.general(a)).Index(int(vm.intk(b, op < 0))).Interface())

		// Len
		case opLen:

			// ╒═════════════╤══════╤═════╤═════╕
			// │ op          │ a    │ b   │ c   │
			// ╞═════════════╪══════╪═════╪═════╡
			// │ opLen       │ ctrl │ arg │ dst │
			// ╘═════════════╧══════╧═════╧═════╛

			var length int
			if a == 0 {
				length = len(vm.string(b))
			} else {
				v := vm.general(b)
				switch int(a) {
				case 1:
					length = reflect.ValueOf(v).Len()
				case 2:
					length = len(v.([]byte))
				case 3:
					length = len(v.([]int))
				case 4:
					length = len(v.([]string))
				case 5:
					length = len(v.([]interface{}))
				case 6:
					length = len(v.(map[string]string))
				case 7:
					length = len(v.(map[string]int))
				case 8:
					length = len(v.(map[string]interface{}))
				}
			}
			vm.setInt(c, int64(length))

		// MakeChan
		case opMakeChan, -opMakeChan:
			vm.setGeneral(c, reflect.MakeChan(vm.fn.types[uint8(a)], int(vm.intk(b, op < 0))).Interface())

		// MakeMap
		// ╒═══════════╤══════╤══════╤═════════════╕
		// │ Operand   │ a    │ b    │ c           │
		// ╞═══════════╪══════╪══════╪═════════════╡
		// │ opMakeMap │ Type │ Size │ Destination │
		// ╘═══════════╧══════╧══════╧═════════════╛
		case opMakeMap, -opMakeMap:
			t := vm.fn.types[int(uint8(a))]
			n := int(vm.intk(b, op < 0))
			vm.setGeneral(c, reflect.MakeMapWithSize(t, n).Interface())

		// MakeSlice
		//
		// 	╒═════════════╤══════╤══════╤═════╕
		// 	│ op          │ a    │ b    │ c   │
		// 	╞═════════════╪══════╪══════╪═════╡
		// 	│ opMakeSlice │ type │ ctrl │ dst │
		// 	├─────────────┼──────┼──────┼─────┤
		// 	│ len         │ cap  │      │     │
		// 	╘═════════════╧══════╧══════╧═════╛
		//
		//    ctrl == 0  -> len and cap are both non-constant
		//    ctrl == 1  -> len is const
		//    ctrl == 2  -> cap is const
		//    ctrl == 3  -> len and cap are const
		//
		// TODO (Gianluca): optimization: add another ctrl value when both
		// len and cap are 0: in such case you can use just one instruction
		// instead of two.
		case opMakeSlice:
			var v interface{}
			t := vm.fn.types[int(uint(a))]
			ctrl := vm.intk(b, true)
			kLen := ctrl == 1 || ctrl == 3
			kCap := ctrl == 2 || ctrl == 3
			len := vm.intk(int8(vm.fn.body[vm.pc].op), kLen)
			cap := vm.intk(vm.fn.body[vm.pc].a, kCap)
			v = reflect.MakeSlice(t, int(len), int(cap)).Interface()
			vm.pc++
			vm.setGeneral(c, v)

		// SetSlice
		//
		//	slice[index] = value
		//
		// 	╒════════════╤═══════╤═══════╤═══════╕
		// 	│ Operand    │ a     │ b     │ c     │
		// 	╞════════════╪═══════╪═══════╪═══════╡
		// 	│ opSetSlice │ slice │ value │ index │
		// 	╘════════════╧═══════╧═══════╧═══════╛
		//
		//	where value can be constant.
		//
		case opSetSlice:
			s := vm.general(a)
			i := vm.int(c)
			v := vm.general(b)
			reflect.ValueOf(s).Index(int(i)).Set(reflect.ValueOf(v))
		case opSetSliceInt, -opSetSliceInt:
			s := vm.general(a)
			switch s := s.(type) {
			case []int:
				i := vm.int(c)
				v := vm.intk(b, op < 0)
				s[i] = int(v)
			case []int64:
				panic("TODO: not implemented")
			case []byte:
				panic("TODO: not implemented")
			case []bool:
				panic("TODO: not implemented")
			default:
				panic(fmt.Sprintf("TODO: opSetSliceInt not implemented on type %T", s))
			}
		case opSetSliceFloat, -opSetSliceFloat:
			s := vm.general(a)
			switch s := s.(type) {
			case []float64:
				i := vm.int(c)
				v := vm.floatk(b, op < 0)
				s[i] = float64(v)
			case []float32:
				i := vm.int(c)
				v := vm.floatk(b, op < 0)
				s[i] = float32(v)
			default:
				panic("TODO: not implemented")
			}
		case opSetSliceString, -opSetSliceString:
			s := vm.general(a)
			switch s := s.(type) {
			case []string:
				i := vm.int(c)
				v := vm.stringk(b, op < 0)
				s[i] = string(v)
			default:
				panic("TODO: not implemented")
			}

		// MapIndex
		// TODO (Gianluca): set vm.ok.
		case opMapIndex, -opMapIndex:
			m := reflect.ValueOf(vm.general(a))
			t := m.Type()
			k := op < 0
			var key reflect.Value
			switch kind := t.Key().Kind(); kind {
			case reflect.Bool:
				key = reflect.ValueOf(vm.boolk(b, k))
			case reflect.Int, reflect.Int8, reflect.Int16, reflect.Int32, reflect.Int64,
				reflect.Uint, reflect.Uint8, reflect.Uint16, reflect.Uint32, reflect.Uint64:
				key = reflect.ValueOf(vm.intk(b, k))
			case reflect.Float32, reflect.Float64:
				key = reflect.ValueOf(vm.floatk(b, k))
			case reflect.String:
				key = reflect.ValueOf(vm.stringk(b, k))
			default:
				key = reflect.ValueOf(vm.general(b))
			}
			elem := m.MapIndex(key)
			switch kind := t.Elem().Kind(); kind {
			case reflect.Bool:
				vm.setBool(c, elem.Bool())
			case reflect.Int, reflect.Int8, reflect.Int16, reflect.Int32, reflect.Int64:
				vm.setInt(c, elem.Int())
			case reflect.Uint, reflect.Uint8, reflect.Uint16, reflect.Uint32, reflect.Uint64:
				vm.setInt(c, int64(elem.Uint()))
			case reflect.Float32, reflect.Float64:
				vm.setFloat(c, elem.Float())
			case reflect.String:
				vm.setString(c, elem.String())
			default:
				vm.setGeneral(c, elem.Interface())
			}

		// MapIndexStringInt
		// TODO (Gianluca): set vm.ok.
		case opMapIndexStringInt, -opMapIndexStringInt:
			vm.setInt(c, int64(vm.general(a).(map[string]int)[vm.stringk(b, op < 0)]))

		// MapIndexStringBool
		// TODO (Gianluca): set vm.ok.
		case opMapIndexStringBool, -opMapIndexStringBool:
			vm.setBool(c, vm.general(a).(map[string]bool)[vm.stringk(b, op < 0)])

		// MapIndexStringString
		// TODO (Gianluca): set vm.ok.
		case opMapIndexStringString, -opMapIndexStringString:
			vm.setString(c, vm.general(a).(map[string]string)[vm.stringk(b, op < 0)])

		// MapIndexStringInterface
		// TODO (Gianluca): set vm.ok.
		case opMapIndexStringInterface, -opMapIndexStringInterface:
			vm.setGeneral(c, vm.general(a).(map[string]interface{})[vm.stringk(b, op < 0)])

		// Move
		//
		// 	╒═══════════╤═════════╤═════╤═════╕
		// 	│ Operand   │ a       │ b   │ c   │
		// 	╞═══════════╪═════════╪═════╪═════╡
		// 	│ opMove    │ srcType │ src │ dst │
		// 	╘═══════════╧═════════╧═════╧═════╛
		//
		// 	where srcType is 0 for general to general,
		//                     1 for int     to general,
		//                     2 for float   to general,
		//                     3 for string  to general
		case opMove:
			switch a {
			case 1:
				vm.setGeneral(c, vm.int(b))
			case 2:
				vm.setGeneral(c, vm.float(b))
			case 3:
				vm.setGeneral(c, vm.string(b))
			default:
				vm.setGeneral(c, vm.general(b))
			}
		case -opMove:
			switch a {
			case 1:
				vm.setGeneral(c, vm.intk(b, true))
			case 2:
				vm.setGeneral(c, vm.floatk(b, true))
			case 3:
				vm.setGeneral(c, vm.stringk(b, true))
			default:
				vm.setGeneral(c, vm.generalk(b, true))
			}
		case opMoveInt:
			vm.setInt(c, vm.int(b))
		case -opMoveInt:
			vm.setInt(c, int64(b))
		case opMoveFloat:
			vm.setFloat(c, vm.float(b))
		case -opMoveFloat:
			vm.setFloat(c, float64(b))
		case opMoveString:
			vm.setString(c, vm.string(b))
		case -opMoveString:
			vm.setString(c, vm.stringk(b, true))

		// Mul
		case opMulInt:
			vm.setInt(c, vm.int(a)*vm.int(b))
		case -opMulInt:
			vm.setInt(c, vm.int(a)*int64(b))
		case opMulInt8, -opMulInt8:
			vm.setInt(c, int64(int8(vm.int(a)*vm.intk(b, op < 0))))
		case opMulInt16, -opMulInt16:
			vm.setInt(c, int64(int16(vm.int(a)*vm.intk(b, op < 0))))
		case opMulInt32, -opMulInt32:
			vm.setInt(c, int64(int32(vm.int(a)*vm.intk(b, op < 0))))
		case opMulFloat32, -opMulFloat32:
			vm.setFloat(c, float64(float32(vm.float(a))*float32(vm.floatk(b, op < 0))))
		case opMulFloat64:
			vm.setFloat(c, vm.float(a)*vm.float(b))
		case -opMulFloat64:
			vm.setFloat(c, vm.float(a)*float64(b))

		// New
		case opNew:
			t := vm.fn.types[int(uint(b))]
			var v interface{}
			switch t.Kind() {
			case reflect.Int:
				v = new(int)
			case reflect.Float64:
				v = new(float64)
			case reflect.String:
				v = new(string)
			default:
				v = reflect.New(t).Interface()
			}
			vm.setGeneral(c, v)

		// Or
		case opOr, -opOr:
			vm.setInt(c, vm.int(a)|vm.intk(b, op < 0))

		// Panic
		case opPanic:
<<<<<<< HEAD
			stackTrace := make([]byte, 10000)
			n := vm.Stack(stackTrace, false)
			panic(&PanicError{Msg: "vm.general(a)", StackTrace: stackTrace[:n]}) // TODO (Gianluca): to review.
=======
			panic(vm.general(a))
>>>>>>> 0220e7f0

		// Print
		case opPrint:
			v := vm.general(a)
			switch v := v.(type) {
			case string:
				print(v)
			case int:
				print(v)
			case int64:
				print(v)
			case bool:
				print(v)
			default:
				print(v)
			}

		// Range
		case opRange:
			var cont int
			s := vm.general(c)
			switch s := s.(type) {
			case []int:
				for i, v := range s {
					if a != 0 {
						vm.setInt(a, int64(i))
					}
					if b != 0 {
						vm.setInt(b, int64(v))
					}
					if cont = vm.run(); cont > 0 {
						break
					}
				}
			case []byte:
				for i, v := range s {
					if a != 0 {
						vm.setInt(a, int64(i))
					}
					if b != 0 {
						vm.setInt(b, int64(v))
					}
					if cont = vm.run(); cont > 0 {
						break
					}
				}
			case []rune:
				for i, v := range s {
					if a != 0 {
						vm.setInt(a, int64(i))
					}
					if b != 0 {
						vm.setInt(b, int64(v))
					}
					if cont = vm.run(); cont > 0 {
						break
					}
				}
			case []float64:
				for i, v := range s {
					if a != 0 {
						vm.setInt(a, int64(i))
					}
					if b != 0 {
						vm.setFloat(b, v)
					}
					if cont = vm.run(); cont > 0 {
						break
					}
				}
			case []string:
				for i, v := range s {
					if a != 0 {
						vm.setInt(a, int64(i))
					}
					if b != 0 {
						vm.setString(b, v)
					}
					if cont = vm.run(); cont > 0 {
						break
					}
				}
			case []interface{}:
				for i, v := range s {
					if a != 0 {
						vm.setInt(a, int64(i))
					}
					if b != 0 {
						vm.setGeneral(b, v)
					}
					if cont = vm.run(); cont > 0 {
						break
					}
				}
			case map[string]int:
				for i, v := range s {
					if a != 0 {
						vm.setString(a, i)
					}
					if b != 0 {
						vm.setInt(b, int64(v))
					}
					if cont = vm.run(); cont > 0 {
						break
					}
				}
			case map[string]bool:
				for i, v := range s {
					if a != 0 {
						vm.setString(a, i)
					}
					if b != 0 {
						vm.setBool(b, v)
					}
					if cont = vm.run(); cont > 0 {
						break
					}
				}
			case map[string]string:
				for i, v := range s {
					if a != 0 {
						vm.setString(a, i)
					}
					if b != 0 {
						vm.setString(b, v)
					}
					if cont = vm.run(); cont > 0 {
						break
					}
				}
			case map[string]interface{}:
				for i, v := range s {
					if a != 0 {
						vm.setString(a, i)
					}
					if b != 0 {
						vm.setGeneral(b, v)
					}
					if cont = vm.run(); cont > 0 {
						break
					}
				}
			default:
				rs := reflect.ValueOf(s)
				kind := rs.Kind()
				if kind == reflect.Map {
					iter := rs.MapRange()
					for iter.Next() {
						if a != 0 {
							vm.set(a, iter.Key())
						}
						if b != 0 {
							vm.set(b, iter.Value())
						}
						if cont = vm.run(); cont > 0 {
							break
						}
					}
				} else {
					if kind == reflect.Ptr {
						rs = rs.Elem()
					}
					length := rs.Len()
					for i := 0; i < length; i++ {
						if a != 0 {
							vm.setInt(a, int64(i))
						}
						if b != 0 {
							vm.set(b, rs.Index(i))
						}
						if cont = vm.run(); cont > 0 {
							break
						}
					}
				}
			}
			if cont > 1 {
				return cont - 1
			}

		// RangeString
		case opRangeString, -opRangeString:
			var cont int
			for i, e := range vm.stringk(c, op < 0) {
				if a != 0 {
					vm.setInt(a, int64(i))
				}
				if b != 0 {
					vm.setInt(b, int64(e))
				}
				if cont = vm.run(); cont > 0 {
					break
				}
			}
			if cont > 1 {
				return cont - 1
			}

		// Receive
		case opReceive:
			ch := vm.general(a)
			switch ch := ch.(type) {
			case chan bool:
				var v bool
				v, vm.ok = <-ch
				if c != 0 {
					vm.setBool(c, v)
				}
			case chan int:
				var v int
				v, vm.ok = <-ch
				if c != 0 {
					vm.setInt(c, int64(v))
				}
			case chan rune:
				var v rune
				v, vm.ok = <-ch
				if c != 0 {
					vm.setInt(c, int64(v))
				}
			case chan string:
				var v string
				v, vm.ok = <-ch
				if c != 0 {
					vm.setString(c, v)
				}
			case chan struct{}:
				_, vm.ok = <-ch
				if c != 0 {
					vm.setGeneral(c, struct{}{})
				}
			default:
				var v reflect.Value
				v, vm.ok = reflect.ValueOf(ch).Recv()
				if c != 0 {
					k := reflect.TypeOf(ch).Elem().Kind()
					switch k {
					case reflect.Bool:
						vm.setBool(c, v.Bool())
					case reflect.Int, reflect.Int8, reflect.Int16, reflect.Int32, reflect.Int64:
						vm.setInt(c, v.Int())
					case reflect.Uint, reflect.Uint8, reflect.Uint16, reflect.Uint32, reflect.Uint64:
						vm.setInt(c, int64(v.Uint()))
					case reflect.Float32, reflect.Float64:
						vm.setFloat(c, v.Float())
					case reflect.String:
						vm.setString(c, v.String())
					default:
						vm.setGeneral(c, v.Interface())
					}
				}
			}
			if b != 0 {
				vm.setBool(b, vm.ok)
			}

		// Recover
		case opRecover:
			var msg interface{}
			for i := len(vm.calls) - 1; i >= 0; i-- {
				switch vm.calls[i].status {
				case Deferred:
					continue
				case Panicked:
					vm.calls[i].status = Recovered
					last := len(vm.panics) - 1
					vm.panics[last].Recovered = true
					msg = vm.panics[last].Msg
				}
				break
			}
			if c != 0 {
				vm.setGeneral(c, msg)
			}

		// Rem
		case opRemInt:
			vm.setInt(c, vm.int(a)%vm.int(b))
		case -opRemInt:
			vm.setInt(c, vm.int(a)%int64(b))
		case opRemInt8, -opRemInt8:
			vm.setInt(c, int64(int8(vm.int(a))%int8(vm.intk(b, op < 0))))
		case opRemInt16, -opRemInt16:
			vm.setInt(c, int64(int16(vm.int(a))%int16(vm.intk(b, op < 0))))
		case opRemInt32, -opRemInt32:
			vm.setInt(c, int64(int32(vm.int(a))%int32(vm.intk(b, op < 0))))
		case opRemUint8, -opRemUint8:
			vm.setInt(c, int64(uint8(vm.int(a))%uint8(vm.intk(b, op < 0))))
		case opRemUint16, -opRemUint16:
			vm.setInt(c, int64(uint16(vm.int(a))%uint16(vm.intk(b, op < 0))))
		case opRemUint32, -opRemUint32:
			vm.setInt(c, int64(uint32(vm.int(a))%uint32(vm.intk(b, op < 0))))
		case opRemUint64, -opRemUint64:
			vm.setInt(c, int64(uint64(vm.int(a))%uint64(vm.intk(b, op < 0))))

		// Return
		case opReturn:
			i := len(vm.calls) - 1
			if i == -1 {
				// TODO(marco): call finalizer.
				return maxInt8
			}
			call := vm.calls[i]
			if call.status == Started {
				// TODO(marco): call finalizer.
				vm.calls = vm.calls[:i]
				vm.fp = call.fp
				vm.pc = call.pc
				vm.fn = call.fn.scrigo
				vm.cvars = call.fn.vars
			} else if !vm.nextCall() {
				return maxInt8
			}

		// Selector
		case opSelector:
			v := reflect.ValueOf(vm.general(a)).Field(int(uint8(b)))
			switch v.Kind() {
			case reflect.Bool:
				vm.setBool(c, v.Bool())
			case reflect.Int, reflect.Int8, reflect.Int16, reflect.Int32, reflect.Int64:
				vm.setInt(c, v.Int())
			case reflect.Uint, reflect.Uint8, reflect.Uint16, reflect.Uint32, reflect.Uint64:
				vm.setInt(c, int64(v.Uint()))
			case reflect.Float32, reflect.Float64:
				vm.setFloat(c, v.Float())
			case reflect.String:
				vm.setString(c, v.String())
			default:
				vm.setGeneral(c, v.Interface())
			}

		// Send
		case opSend, -opSend:
			k := op < 0
			ch := vm.generalk(c, k)
			switch ch := ch.(type) {
			case chan bool:
				ch <- vm.boolk(a, k)
			case chan int:
				ch <- int(vm.intk(a, k))
			case chan rune:
				ch <- rune(vm.intk(a, k))
			case chan string:
				ch <- vm.stringk(a, k)
			case chan struct{}:
				ch <- struct{}{}
			default:
				r := reflect.ValueOf(ch)
				elemType := r.Type().Elem()
				v := reflect.New(elemType).Elem()
				switch elemType.Kind() {
				case reflect.Bool:
					v.SetBool(vm.boolk(a, k))
				case reflect.Int, reflect.Int8, reflect.Int16, reflect.Int32, reflect.Int64:
					v.SetInt(vm.intk(a, k))
				case reflect.Uint, reflect.Uint8, reflect.Uint16, reflect.Uint32, reflect.Uint64:
					v.SetUint(uint64(vm.intk(a, k)))
				case reflect.Float32, reflect.Float64:
					v.SetFloat(vm.floatk(a, k))
				case reflect.String:
					v.SetString(vm.stringk(a, k))
				default:
					v.Set(reflect.ValueOf(vm.generalk(a, k)))
				}
				r.Send(v)
			}

		// SetVar
		case opSetVar, -opSetVar:
			v := vm.fn.variables[uint8(c)].value
			switch v := v.(type) {
			case *int:
				*v = int(vm.intk(b, op < 0))
			case *float64:
				*v = vm.floatk(b, op < 0)
			case *string:
				*v = vm.stringk(b, op < 0)
			default:
				rv := reflect.ValueOf(v).Elem()
				switch k := rv.Kind(); k {
				case reflect.Int, reflect.Int8, reflect.Int16, reflect.Int32, reflect.Int64:
					rv.SetInt(vm.intk(b, op < 0))
				case reflect.Uint, reflect.Uint8, reflect.Uint16, reflect.Uint32, reflect.Uint64:
					rv.SetUint(uint64(vm.intk(b, op < 0)))
				case reflect.Float32:
					rv.SetFloat(vm.floatk(b, op < 0))
				default:
					rv.Set(reflect.ValueOf(vm.general(b)))
				}
			}

		// SliceIndex
		case opSliceIndex, -opSliceIndex:
			v := vm.general(a)
			i := int(vm.intk(b, op < 0))
			switch v := v.(type) {
			case []int:
				vm.setInt(c, int64(v[i]))
			case []byte:
				vm.setInt(c, int64(v[i]))
			case []rune:
				vm.setInt(c, int64(v[i]))
			case []float64:
				vm.setInt(c, int64(v[i]))
			case []string:
				vm.setString(c, v[i])
			case []interface{}:
				vm.setGeneral(c, v[i])
			default:
				vm.setGeneral(c, reflect.ValueOf(v).Index(i).Interface())
			}

		// StringIndex
		case opStringIndex, -opStringIndex:
			vm.setInt(c, int64(vm.string(a)[int(vm.intk(b, op < 0))]))

		// Sub
		case opSubInt:
			vm.setInt(c, vm.int(a)-vm.int(b))
		case -opSubInt:
			vm.setInt(c, vm.int(a)-int64(b))
		case opSubInt8, -opSubInt8:
			vm.setInt(c, int64(int8(vm.int(a)-vm.intk(b, op < 0))))
		case opSubInt16, -opSubInt16:
			vm.setInt(c, int64(int32(vm.int(a)-vm.intk(b, op < 0))))
		case opSubInt32, -opSubInt32:
			vm.setInt(c, int64(int32(vm.int(a)-vm.intk(b, op < 0))))
		case opSubFloat32, -opSubFloat32:
			vm.setFloat(c, float64(float32(float32(vm.float(a))-float32(vm.floatk(b, op < 0)))))
		case opSubFloat64:
			vm.setFloat(c, vm.float(a)-vm.float(b))
		case -opSubFloat64:
			vm.setFloat(c, vm.float(a)-float64(b))

		// SubInv
		case opSubInvInt, -opSubInvInt:
			vm.setInt(c, vm.intk(b, op < 0)-vm.int(a))
		case opSubInvInt8, -opSubInvInt8:
			vm.setInt(c, int64(int8(vm.intk(b, op < 0)-vm.int(a))))
		case opSubInvInt16, -opSubInvInt16:
			vm.setInt(c, int64(int32(vm.intk(b, op < 0)-vm.int(a))))
		case opSubInvInt32, -opSubInvInt32:
			vm.setInt(c, int64(int32(vm.intk(b, op < 0)-vm.int(a))))
		case opSubInvFloat32, -opSubInvFloat32:
			vm.setFloat(c, float64(float32(float32(vm.floatk(b, op < 0))-float32(vm.float(a)))))
		case opSubInvFloat64:
			vm.setFloat(c, vm.float(b)-vm.float(a))
		case -opSubInvFloat64:
			vm.setFloat(c, float64(b)-vm.float(a))

		// TailCall
		case opTailCall:
			vm.calls = append(vm.calls, Call{fn: callable{scrigo: vm.fn, vars: vm.cvars}, pc: vm.pc, status: Tailed})
			vm.pc = 0
			if a != CurrentFunction {
				var fn *ScrigoFunction
				if a == 0 {
					closure := vm.general(b).(*callable)
					fn = closure.scrigo
					vm.cvars = closure.vars
				} else {
					fn = vm.fn.scrigoFunctions[uint8(b)]
					vm.cvars = nil
				}
				if vm.fp[0]+uint32(fn.regnum[0]) > vm.st[0] {
					vm.moreIntStack()
				}
				if vm.fp[1]+uint32(fn.regnum[1]) > vm.st[1] {
					vm.moreFloatStack()
				}
				if vm.fp[2]+uint32(fn.regnum[2]) > vm.st[2] {
					vm.moreStringStack()
				}
				if vm.fp[3]+uint32(fn.regnum[3]) > vm.st[3] {
					vm.moreGeneralStack()
				}
				vm.fn = fn
			}

		// opXor
		case opXor, -opXor:
			vm.setInt(c, vm.int(a)^vm.intk(b, op < 0))

		}

	}

}<|MERGE_RESOLUTION|>--- conflicted
+++ resolved
@@ -902,13 +902,7 @@
 
 		// Panic
 		case opPanic:
-<<<<<<< HEAD
-			stackTrace := make([]byte, 10000)
-			n := vm.Stack(stackTrace, false)
-			panic(&PanicError{Msg: "vm.general(a)", StackTrace: stackTrace[:n]}) // TODO (Gianluca): to review.
-=======
 			panic(vm.general(a))
->>>>>>> 0220e7f0
 
 		// Print
 		case opPrint:
