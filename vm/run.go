--- conflicted
+++ resolved
@@ -14,7 +14,6 @@
 	vm.fn = fn
 	vm.vars = vars
 	for {
-<<<<<<< HEAD
 		panicking := vm.runRecoverable()
 		if !panicking {
 			break
@@ -33,28 +32,6 @@
 		}
 		vm.calls = append(vm.calls, callFrame{cl: callable{fn: vm.fn}, fp: vm.fp, status: panicked})
 		vm.fn = nil
-		if vm.cases != nil {
-			vm.cases = vm.cases[:0]
-=======
-		isPanicked = vm.runRecoverable()
-		if isPanicked {
-			p := vm.panics[len(vm.panics)-1]
-			if e, ok := p.Msg.(error); ok && e == errDone || e == ErrOutOfMemory {
-				vm.panics = vm.panics[:0]
-				if e == errDone {
-					err = vm.env.ctx.Err()
-				} else {
-					err = e
-				}
-				isPanicked = false
-			} else if len(vm.calls) > 0 {
-				var call = callFrame{cl: callable{fn: vm.fn}, fp: vm.fp, status: panicked}
-				vm.calls = append(vm.calls, call)
-				vm.fn = nil
-				continue
-			}
->>>>>>> 8016198e
-		}
 	}
 	// Call exit functions.
 	vm.env.mu.Lock()
@@ -1455,13 +1432,6 @@
 			numCase := len(vm.cases)
 			if vm.done != nil && !hasDefaultCase {
 				vm.cases = append(vm.cases, vm.doneCase)
-<<<<<<< HEAD
-				chosen, recv, recvOK = reflect.Select(vm.cases)
-				if chosen == numCase {
-					panic(OutOfTimeError{vm.env})
-				}
-=======
->>>>>>> 8016198e
 			}
 			chosen, recv, recvOK := reflect.Select(vm.cases)
 			step := numCase - chosen
@@ -1477,13 +1447,17 @@
 				hasDefaultCase = false
 			}
 			for _, c := range vm.cases {
-				zero := reflect.Zero(c.Chan.Type().Elem())
-				c.Chan = reflect.Value{}
-				c.Send.Set(zero)
+				if c.Dir != reflect.SelectDefault {
+					if c.Dir == reflect.SelectSend {
+						zero := reflect.Zero(c.Chan.Type().Elem())
+						c.Send.Set(zero)
+					}
+					c.Chan = reflect.Value{}
+				}
 			}
 			vm.cases = vm.cases[:0]
 			if step == 0 {
-				panic(errDone)
+				panic(OutOfTimeError{vm.env})
 			}
 
 		// Send
