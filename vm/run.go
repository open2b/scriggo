// Copyright (c) 2019 Open2b Software Snc. All rights reserved.
// https://www.open2b.com

// Use of this source code is governed by a BSD-style
// license that can be found in the LICENSE file.

package vm

import (
	"fmt"
	"os"
	"reflect"
)

var DebugTraceExecution = true

const NoVariadic = -1
const NoPackage = -2
const CurrentPackage = -1
const CurrentFunction = -1

func decodeAddr(a, b, c int8) uint32 {
	return uint32(uint8(a)) | uint32(uint8(b))<<8 | uint32(uint8(c))<<16
}

func (vm *VM) Run(funcname string) (int, error) {

	var err error
	vm.fn, err = vm.main.Function(funcname)
	if err != nil {
		return 0, err
	}

	status := vm.run()

	return status, nil
}

func (vm *VM) run() int {

	var startNativeGoroutine bool

	var op operation
	var a, b, c int8

	var size = uint32(len(vm.fn.body))

	for vm.pc < size {

<<<<<<< HEAD
		// TODO (Gianluca): this check avoids "panic: runtime error: index out of range".
		if int(pc) >= len(vm.fn.body) {
			return 0
		}

		in := vm.fn.body[pc]
=======
		in := vm.fn.body[vm.pc]
>>>>>>> 0b84fd1a

		if DebugTraceExecution {
			funcName := vm.fn.name
			if funcName != "" {
				funcName += ":"
			}
			_, _ = fmt.Fprintf(os.Stderr, "i%v f%v s%q g%q\t%s\t",
				vm.regs.Int[vm.fp[0]+1:vm.fp[0]+uint32(vm.fn.regnum[0])+1],
				vm.regs.Float[vm.fp[1]+1:vm.fp[1]+uint32(vm.fn.regnum[1])+1],
				vm.regs.String[vm.fp[2]+1:vm.fp[2]+uint32(vm.fn.regnum[2])+1],  // TODO (Gianluca): remove.
				vm.regs.General[vm.fp[3]+1:vm.fp[3]+uint32(vm.fn.regnum[3])+1], // TODO (Gianluca): remove.
				funcName)
			_, _ = DisassembleInstruction(os.Stderr, vm.fn, vm.pc)
			println()
		}

		vm.pc++
		op, a, b, c = in.op, in.a, in.b, in.c

		switch op {

		// Add
		case opAddInt:
			vm.setInt(c, vm.int(a)+vm.int(b))
		case -opAddInt:
			vm.setInt(c, vm.int(a)+int64(b))
		case opAddInt8, -opAddInt8:
			vm.setInt(c, int64(int8(vm.int(a)+vm.intk(b, op < 0))))
		case opAddInt16, -opAddInt16:
			vm.setInt(c, int64(int16(vm.int(a)+vm.intk(b, op < 0))))
		case opAddInt32, -opAddInt32:
			vm.setInt(c, int64(int32(vm.int(a)+vm.intk(b, op < 0))))
		case opAddFloat32, -opAddFloat32:
			vm.setFloat(c, float64(float32(vm.float(a)+vm.floatk(b, op < 0))))
		case opAddFloat64:
			vm.setFloat(c, vm.float(a)+vm.float(b))
		case -opAddFloat64:
			vm.setFloat(c, vm.float(a)+float64(b))

		// And
		case opAnd:
			vm.setInt(c, vm.int(a)&vm.intk(b, op < 0))

		// AndNot
		case opAndNot:
			vm.setInt(c, vm.int(a)&^vm.intk(b, op < 0))

		// Append
		// a = append(a, b), where b has type c
		// case opAppend, -opAppend:

		// 	target := vm.general(a)
		// 	typ := vm.fn.types[int(uint(b))]
		// 	var elem interface{}
		// 	switch typ.Kind() {
		// 	case reflect.Int:
		// 		elem = vm.int(a)
		// 	case reflect.String:
		// 		elem = vm.string(a)
		// 	case reflect.Float64:
		// 		elem = vm.float(a)
		// 	default:
		// 		panic("getting from general!") // TODO (Gianluca): to remove.
		// 		elem = vm.general(b)
		// 	}
		// 	vm.setGeneral(
		// 		a,
		// 		reflect.Append(reflect.ValueOf(target), reflect.ValueOf(elem)).Interface(),
		// 	)

		//s := reflectValue.ValueOf(vm.popInterface())
		//t := s.Type()
		//n := int(vm.readByte())
		//var s2 reflectValue.Value
		//l, c := s.Len(), s.Cap()
		//p := 0
		//if l+n <= c {
		//	s2 = reflectValue.MakeSlice(t, n, n)
		//	s = s.Slice3(0, c, c)
		//} else {
		//	s2 = reflectValue.MakeSlice(t, l+n, l+n)
		//	reflectValue.Copy(s2, s)
		//	s = s2
		//	p = l
		//}
		//for i := 1; i < n; i++ {
		//	v := reflectValue.ValueOf(vm.popInterface())
		//	s2.Index(p + i - 1).Set(v)
		//}
		//if l+n <= c {
		//	reflectValue.Copy(s2.Slice(l, l+n+1), s2)
		//}
		//vm.pushInterface(s.Interface())

		// Assert
		case opAssert:
			v := reflect.ValueOf(vm.general(a))
			t := vm.fn.types[int(uint(b))]
			ok := v.Type() == t
			if !ok && t.Kind() == reflect.Interface {
				ok = v.Type().Implements(t)
			}
			switch t.Kind() {
			case reflect.Int, reflect.Int8, reflect.Int16, reflect.Int32, reflect.Int64:
				var n int64
				if ok {
					n = v.Int()
				}
				vm.setInt(c, n)
			case reflect.Uint, reflect.Uint8, reflect.Uint16, reflect.Uint32, reflect.Uint64:
				var n int64
				if ok {
					n = int64(v.Uint())
				}
				vm.setInt(c, n)
			case reflect.Float32, reflect.Float64:
				var f float64
				if ok {
					f = v.Float()
				}
				vm.setFloat(c, f)
			case reflect.String:
				var s string
				if ok {
					s = v.String()
				}
				vm.setString(c, s)
			default:
				var i interface{}
				if ok {
					i = v.Interface()
				}
				vm.setGeneral(c, i)
			}
			vm.ok = ok
		case opAssertInt:
			i, ok := vm.general(a).(int)
			vm.setInt(c, int64(i))
			vm.ok = ok
		case opAssertFloat64:
			f, ok := vm.general(a).(float64)
			vm.setFloat(c, f)
			vm.ok = ok
		case opAssertString:
			s, ok := vm.general(a).(string)
			vm.setString(c, s)
			vm.ok = ok

		// Bind
		case opBind:
			vm.setGeneral(c, vm.cvars[uint8(b)])

		// Call
		case opCall:
			pkg := vm.fn.pkg
			if a != CurrentPackage {
				pkg = pkg.packages[uint8(a)]
			}
			fn := pkg.scrigoFunctions[uint8(b)]
			off := vm.fn.body[vm.pc]
			call := Call{fn: vm.fn, cvars: vm.cvars, fp: vm.fp, pc: vm.pc + 1}
			vm.fp[0] += uint32(off.op)
			if vm.fp[0]+uint32(fn.regnum[0]) > vm.st[0] {
				vm.moreIntStack()
			}
			if vm.fp[1]+uint32(fn.regnum[1]) > vm.st[1] {
				vm.moreFloatStack()
			}
			vm.fp[2] += uint32(off.b)
			if vm.fp[2]+uint32(fn.regnum[2]) > vm.st[2] {
				vm.moreStringStack()
			}
			vm.fp[3] += uint32(off.c)
			if vm.fp[3]+uint32(fn.regnum[3]) > vm.st[3] {
				vm.moreGeneralStack()
			}
			vm.fn = fn
			vm.cvars = nil
			vm.calls = append(vm.calls, call)
			vm.pc = 0

		// CallIndirect
		case opCallIndirect:
			f := vm.general(b).(*callable)
			if f.scrigo != nil {
				fn := f.scrigo
				vm.cvars = f.vars
				off := vm.fn.body[vm.pc]
				call := Call{fn: vm.fn, cvars: vm.cvars, fp: vm.fp, pc: vm.pc + 1}
				vm.fp[0] += uint32(off.op)
				if vm.fp[0]+uint32(fn.regnum[0]) > vm.st[0] {
					vm.moreIntStack()
				}
				if vm.fp[1]+uint32(fn.regnum[1]) > vm.st[1] {
					vm.moreFloatStack()
				}
				vm.fp[2] += uint32(off.b)
				if vm.fp[2]+uint32(fn.regnum[2]) > vm.st[2] {
					vm.moreStringStack()
				}
				vm.fp[3] += uint32(off.c)
				if vm.fp[3]+uint32(fn.regnum[3]) > vm.st[3] {
					vm.moreGeneralStack()
				}
				vm.fn = fn
				vm.calls = append(vm.calls, call)
				vm.pc = 0
				continue
			}
			fallthrough

		// CallFunc, CallMethod, CallIndirect
		case opCallFunc, opCallMethod:
			var fn *NativeFunction
			switch op {
			case opCallMethod:
				t := vm.fn.types[int(uint8(a))]
				m := t.Method(int(uint8(b)))
				fn = &NativeFunction{name: m.Name, value: m.Func}
				fn.slow()
				if i, ok := vm.fn.pkg.AddNativeFunction(fn); ok {
					vm.fn.body[vm.pc-1] = instruction{op: opCallFunc, a: CurrentPackage, b: int8(i)}
				}
			case opCallFunc:
				pkg := vm.fn.pkg
				if a != CurrentPackage {
					pkg = pkg.packages[uint8(a)]
				}
				fn = pkg.nativeFunctions[uint8(b)]
			case opCall:
				fn = vm.general(b).(*callable).native
			}
			fp := vm.fp
			off := vm.fn.body[vm.pc]
			vm.fp[0] += uint32(off.op)
			vm.fp[1] += uint32(off.a)
			vm.fp[2] += uint32(off.b)
			vm.fp[3] += uint32(off.c)
			if fn.fast != nil {
				if startNativeGoroutine {
					startNativeGoroutine = false
					switch f := fn.fast.(type) {
					case func(string) int:
						go f(vm.string(1))
					case func(string) string:
						go f(vm.string(2))
					case func(string, string) int:
						go f(vm.string(1), vm.string(2))
					case func(string, int) string:
						go f(vm.string(2), int(vm.int(1)))
					case func(string, string) bool:
						go f(vm.string(1), vm.string(2))
					case func([]byte) []byte:
						go f(vm.general(2).([]byte))
					case func([]byte, []byte) int:
						go f(vm.general(1).([]byte), vm.general(2).([]byte))
					case func([]byte, []byte) bool:
						go f(vm.general(1).([]byte), vm.general(2).([]byte))
					default:
						startNativeGoroutine = true
						fn.slow()
					}
				} else {
					switch f := fn.fast.(type) {
					case func(string) int:
						vm.setInt(1, int64(f(vm.string(1))))
					case func(string) string:
						vm.setString(1, f(vm.string(2)))
					case func(string, string) int:
						vm.setInt(1, int64(f(vm.string(1), vm.string(2))))
					case func(string, int) string:
						vm.setString(1, f(vm.string(2), int(vm.int(1))))
					case func(string, string) bool:
						vm.setBool(1, f(vm.string(1), vm.string(2)))
					case func([]byte) []byte:
						vm.setGeneral(1, f(vm.general(2).([]byte)))
					case func([]byte, []byte) int:
						vm.setInt(1, int64(f(vm.general(1).([]byte), vm.general(2).([]byte))))
					case func([]byte, []byte) bool:
						vm.setBool(1, f(vm.general(1).([]byte), vm.general(2).([]byte)))
					default:
						fn.slow()
					}
				}
			}
			if fn.fast == nil {
				variadic := fn.value.Type().IsVariadic()
				if len(fn.in) > 0 {
					vm.fp[0] += uint32(fn.outOff[0])
					vm.fp[1] += uint32(fn.outOff[1])
					vm.fp[2] += uint32(fn.outOff[2])
					vm.fp[3] += uint32(fn.outOff[3])
					lastNonVariadic := len(fn.in)
					if variadic && c != NoVariadic {
						lastNonVariadic--
					}
					for i, k := range fn.in {
						if i < lastNonVariadic {
							switch k {
							case Bool:
								fn.args[i].SetBool(vm.bool(1))
								vm.fp[0]++
							case Int:
								fn.args[i].SetInt(vm.int(1))
								vm.fp[0]++
							case Uint:
								fn.args[i].SetUint(uint64(vm.int(1)))
								vm.fp[0]++
							case Float64:
								fn.args[i].SetFloat(vm.float(1))
								vm.fp[1]++
							case String:
								fn.args[i].SetString(vm.string(1))
								vm.fp[2]++
							case Func:
								f := vm.general(1).(*callable)
								fn.args[i].Set(f.reflectValue())
								vm.fp[3]++
							default:
								fn.args[i].Set(reflect.ValueOf(vm.general(1)))
								vm.fp[3]++
							}
						} else {
							sliceType := fn.args[i].Type()
							slice := reflect.MakeSlice(sliceType, int(c), int(c))
							k := sliceType.Elem().Kind()
							switch k {
							case reflect.Bool:
								for j := 0; j < int(c); j++ {
									slice.Index(j).SetBool(vm.bool(int8(j + 1)))
								}
							case reflect.Int, reflect.Int8, reflect.Int16, reflect.Int32, reflect.Int64:
								for j := 0; j < int(c); j++ {
									slice.Index(j).SetInt(vm.int(int8(j + 1)))
								}
							case reflect.Uint, reflect.Uint8, reflect.Uint16, reflect.Uint32, reflect.Uint64:
								for j := 0; j < int(c); j++ {
									slice.Index(j).SetUint(uint64(vm.int(int8(j + 1))))
								}
							case reflect.Float32, reflect.Float64:
								for j := 0; j < int(c); j++ {
									slice.Index(j).SetFloat(vm.float(int8(j + 1)))
								}
							case reflect.Func:
								for j := 0; j < int(c); j++ {
									f := vm.general(int8(j + 1)).(*callable)
									slice.Index(j).Set(f.reflectValue())
								}
							case reflect.String:
								for j := 0; j < int(c); j++ {
									slice.Index(j).SetString(vm.string(int8(j + 1)))
								}
							default:
								for j := 0; j < int(c); j++ {
									slice.Index(j).Set(reflect.ValueOf(vm.general(int8(j + 1))))
								}
							}
							fn.args[i].Set(slice)
						}
					}
					vm.fp[0] = fp[0] + uint32(off.op)
					vm.fp[1] = fp[1] + uint32(off.a)
					vm.fp[2] = fp[2] + uint32(off.b)
					vm.fp[3] = fp[3] + uint32(off.c)
				}
				if startNativeGoroutine {
					startNativeGoroutine = false
					if variadic {
						go fn.value.CallSlice(fn.args)
					} else {
						go fn.value.Call(fn.args)
					}
				} else {
					var ret []reflect.Value
					if variadic {
						ret = fn.value.CallSlice(fn.args)
					} else {
						ret = fn.value.Call(fn.args)
					}
					for i, k := range fn.out {
						switch k {
						case Bool:
							vm.setBool(1, ret[i].Bool())
							vm.fp[0]++
						case Int:
							vm.setInt(1, ret[i].Int())
							vm.fp[0]++
						case Uint:
							vm.setInt(1, int64(ret[i].Uint()))
							vm.fp[0]++
						case Float64:
							vm.setFloat(1, ret[i].Float())
							vm.fp[1]++
						case String:
							vm.setString(1, ret[i].String())
							vm.fp[2]++
						case Func:

						default:
							vm.setGeneral(1, ret[i].Interface())
							vm.fp[3]++
						}
					}
				}
			}
			vm.fp = fp
			vm.pc++

		// Cap
		case opCap:
			vm.setInt(c, int64(reflect.ValueOf(a).Cap()))

		// Continue
		case opContinue:
			return int(a)

		// Convert
		case opConvert:
			t := vm.fn.types[uint8(b)]
			vm.setGeneral(c, reflect.ValueOf(vm.general(a)).Convert(t).Interface())
		case opConvertInt:
			t := vm.fn.types[uint8(b)]
			vm.setGeneral(c, reflect.ValueOf(vm.int(a)).Convert(t).Interface())
		case opConvertUint:
			t := vm.fn.types[uint8(b)]
			vm.setGeneral(c, reflect.ValueOf(uint64(vm.int(a))).Convert(t).Interface())
		case opConvertFloat:
			t := vm.fn.types[uint8(b)]
			vm.setGeneral(c, reflect.ValueOf(vm.float(a)).Convert(t).Interface())
		case opConvertString:
			t := vm.fn.types[uint8(b)]
			vm.setGeneral(c, reflect.ValueOf(vm.string(a)).Convert(t).Interface())

		// Copy
		case opCopy:
			src := reflect.ValueOf(a)
			dst := reflect.ValueOf(b)
			vm.setInt(c, int64(reflect.Copy(src, dst)))

		// Concat
		case opConcat:
			vm.setString(c, vm.string(a)+vm.string(b))

		// Delete
		case opDelete:
			m := reflect.ValueOf(a)
			k := reflect.ValueOf(b)
			m.SetMapIndex(k, reflect.Value{})

		// Div
		case opDivInt:
			vm.setInt(c, vm.int(a)/vm.int(b))
		case -opDivInt:
			vm.setInt(c, vm.int(a)/int64(b))
		case opDivInt8, -opDivInt8:
			vm.setInt(c, int64(int8(vm.int(a))/int8(vm.intk(b, op < 0))))
		case opDivInt16, -opDivInt16:
			vm.setInt(c, int64(int16(vm.int(a))/int16(vm.intk(b, op < 0))))
		case opDivInt32, -opDivInt32:
			vm.setInt(c, int64(int32(vm.int(a))/int32(vm.intk(b, op < 0))))
		case opDivUint8, -opDivUint8:
			vm.setInt(c, int64(uint8(vm.int(a))/uint8(vm.intk(b, op < 0))))
		case opDivUint16, -opDivUint16:
			vm.setInt(c, int64(uint16(vm.int(a))/uint16(vm.intk(b, op < 0))))
		case opDivUint32, -opDivUint32:
			vm.setInt(c, int64(uint32(vm.int(a))/uint32(vm.intk(b, op < 0))))
		case opDivUint64, -opDivUint64:
			vm.setInt(c, int64(uint64(vm.int(a))/uint64(vm.intk(b, op < 0))))
		case opDivFloat32, -opDivFloat32:
			vm.setFloat(c, float64(float32(vm.float(a))/float32(vm.floatk(b, op < 0))))
		case opDivFloat64:
			vm.setFloat(c, vm.float(a)/vm.float(b))
		case -opDivFloat64:
			vm.setFloat(c, vm.float(a)/float64(b))

		// Func
		case opFunc:
			fn := vm.fn.literals[uint8(b)]
			var vars []interface{}
			if fn.crefs != nil {
				vars = make([]interface{}, len(fn.crefs))
				for i, ref := range fn.crefs {
					if ref < 0 {
						vars[i] = vm.general(int8(-ref))
					} else {
						vars[i] = vm.cvars[ref]
					}
				}
			}
			vm.setGeneral(c, &callable{scrigo: fn, vars: vars})

		// GetFunc
		case opGetFunc:
			var fn interface{}
			pkg := vm.fn.pkg
			if a != CurrentPackage {
				pkg = pkg.packages[uint8(a)]
			}
			if pkg.scrigoFunctions == nil {
				fn = &callable{native: pkg.nativeFunctions[uint8(b)]}
			} else {
				fn = &callable{scrigo: pkg.scrigoFunctions[uint8(b)]}
			}
			vm.setGeneral(c, fn)

		// GetVar
		case opGetVar:
			pkg := vm.fn.pkg
			if a > 1 {
				pkg = pkg.packages[uint8(a)-2]
			}
			v := pkg.variables[uint8(b)]
			switch v := v.(type) {
			case *int:
				vm.setInt(c, int64(*v))
			case *float64:
				vm.setFloat(c, *v)
			case *string:
				vm.setString(c, *v)
			default:
				rv := reflect.ValueOf(v).Elem()
				switch k := rv.Kind(); k {
				case reflect.Int, reflect.Int8, reflect.Int16, reflect.Int32, reflect.Int64:
					vm.setInt(c, rv.Int())
				case reflect.Uint, reflect.Uint8, reflect.Uint16, reflect.Uint32, reflect.Uint64:
					vm.setInt(c, int64(rv.Uint()))
				case reflect.Float32:
					vm.setFloat(c, rv.Float())
				default:
					vm.setGeneral(c, rv.Interface())
				}
			}

		// Go
		case opGo:
			if !vm.startScrigoGoroutine() {
				startNativeGoroutine = true
			}

		// Goto
		case opGoto:
			vm.pc = decodeAddr(a, b, c)

		// If
		case opIf:
			if Condition(b) == ConditionOk {
				if vm.ok {
					pc++
				}
				continue
			}
			var cond bool
			v1 := vm.general(a)
			switch Condition(b) {
			case ConditionNil:
				cond = v1 == nil
			case ConditionNotNil:
				cond = v1 != nil
<<<<<<< HEAD
			}
			if cond {
				pc++
=======
				if cond {
					vm.pc++
				}
>>>>>>> 0b84fd1a
			}
		case opIfInt, -opIfInt:
			var cond bool
			v1 := vm.int(a)
			v2 := int64(vm.intk(c, op < 0))
			switch Condition(b) {
			case ConditionEqual:
				cond = v1 == v2
			case ConditionNotEqual:
				cond = v1 != v2
			case ConditionLess:
				cond = v1 < v2
			case ConditionLessOrEqual:
				cond = v1 <= v2
			case ConditionGreater:
				cond = v1 > v2
			case ConditionGreaterOrEqual:
				cond = v1 >= v2
			}
			if cond {
				vm.pc++
			}
		case opIfUint, -opIfUint:
			var cond bool
			v1 := uint64(vm.int(a))
			v2 := uint64(vm.intk(c, op < 0))
			switch Condition(b) {
			case ConditionEqual:
				cond = v1 == v2
			case ConditionNotEqual:
				cond = v1 != v2
			case ConditionLess:
				cond = v1 < v2
			case ConditionLessOrEqual:
				cond = v1 <= v2
			case ConditionGreater:
				cond = v1 > v2
			case ConditionGreaterOrEqual:
				cond = v1 >= v2
			}
			if cond {
				vm.pc++
			}
		case opIfFloat, -opIfFloat:
			var cond bool
			v1 := vm.float(a)
			v2 := vm.floatk(c, op < 0)
			switch Condition(b) {
			case ConditionEqual:
				cond = v1 == v2
			case ConditionNotEqual:
				cond = v1 != v2
			case ConditionLess:
				cond = v1 < v2
			case ConditionLessOrEqual:
				cond = v1 <= v2
			case ConditionGreater:
				cond = v1 > v2
			case ConditionGreaterOrEqual:
				cond = v1 >= v2
			}
			if cond {
				vm.pc++
			}
		case opIfString, -opIfString:
			var cond bool
			v1 := vm.string(a)
			if Condition(b) < ConditionEqualLen {
				v2 := vm.stringk(c, op < 0)
				switch Condition(b) {
				case ConditionEqual:
					cond = v1 == v2
				case ConditionNotEqual:
					cond = v1 != v2
				case ConditionLess:
					cond = v1 < v2
				case ConditionLessOrEqual:
					cond = v1 <= v2
				case ConditionGreater:
					cond = v1 > v2
				case ConditionGreaterOrEqual:
					cond = v1 >= v2
				}
			} else {
				v2 := int(vm.intk(c, op < 0))
				switch Condition(b) {
				case ConditionEqualLen:
					cond = len(v1) == v2
				case ConditionNotEqualLen:
					cond = len(v1) != v2
				case ConditionLessLen:
					cond = len(v1) < v2
				case ConditionLessOrEqualLen:
					cond = len(v1) <= v2
				case ConditionGreaterLen:
					cond = len(v1) > v2
				case ConditionGreaterOrEqualLen:
					cond = len(v1) >= v2
				}
			}
			if cond {
				vm.pc++
			}

		// Index
		case opIndex, -opIndex:
			vm.setGeneral(c, reflect.ValueOf(vm.general(a)).Index(int(vm.intk(b, op < 0))).Interface())

		// JmpOk
		case opJmpOk:
			if vm.ok {
				vm.pc = decodeAddr(a, b, c)
			}

		// JmpNotOk
		case opJmpNotOk:
			if !vm.ok {
				vm.pc = decodeAddr(a, b, c)
			}

		// Len
		case opLen:

			// ╒═════════════╤══════╤═════╤═════╕
			// │ op          │ a    │ b   │ c   │
			// ╞═════════════╪══════╪═════╪═════╡
			// │ opLen       │ ctrl │ arg │ dst │
			// ╘═════════════╧══════╧═════╧═════╛

			var length int
			if a == 0 {
				length = len(vm.string(b))
			} else {
				v := vm.general(b)
				switch int(a) {
				case 1:
					length = reflect.ValueOf(v).Len()
				case 2:
					length = len(v.([]byte))
				case 3:
					length = len(v.([]int))
				case 4:
					length = len(v.([]string))
				case 5:
					length = len(v.([]interface{}))
				case 6:
					length = len(v.(map[string]string))
				case 7:
					length = len(v.(map[string]int))
				case 8:
					length = len(v.(map[string]interface{}))
				}
			}
			vm.setInt(c, int64(length))

		// MakeChan
		case opMakeChan, -opMakeChan:
			vm.setGeneral(c, reflect.MakeChan(vm.fn.types[uint8(a)], int(vm.intk(b, op < 0))).Interface())

		// MakeMap
		// ╒═══════════╤══════╤══════╤═════════════╕
		// │ Operand   │ a    │ b    │ c           │
		// ╞═══════════╪══════╪══════╪═════════════╡
		// │ opMakeMap │ Type │ Size │ Destination │
		// ╘═══════════╧══════╧══════╧═════════════╛
		case opMakeMap, -opMakeMap:
			t := vm.fn.types[int(uint8(a))]
			n := int(vm.intk(b, op < 0))
			vm.setGeneral(c, reflect.MakeMapWithSize(t, n).Interface())

		// MakeSlice
		case opMakeSlice:

			// ╒═════════════╤══════╤══════╤═════╕
			// │ op          │ a    │ b    │ c   │
			// ╞═════════════╪══════╪══════╪═════╡
			// │ opMakeSlice │ type │ ctrl │ dst │
			// ├─────────────┼──────┼──────┼─────┤
			// │ len         │ cap  │      │     │
			// ╘═════════════╧══════╧══════╧═════╛

			// TODO (Gianluca): if ctrl == 0 len and cap are 0; if ctrl ==
			// 0b01 cap is a constant, if ctrl == 0b10 len is a constant,
			// if ctrl == 0b11 both are constants.

			len := 0 // TODO
			cap := 0 // TODO
			t := vm.fn.types[int(uint(a))]
			v := reflect.MakeSlice(t, len, cap).Interface()
			vm.setGeneral(c, v)

		// MapIndex
		case opMapIndex, -opMapIndex:
			m := reflect.ValueOf(vm.general(a))
			t := m.Type()
			k := op < 0
			var key reflect.Value
			switch kind := t.Key().Kind(); kind {
			case reflect.Bool:
				key = reflect.ValueOf(vm.boolk(b, k))
			case reflect.Int, reflect.Int8, reflect.Int16, reflect.Int32, reflect.Int64,
				reflect.Uint, reflect.Uint8, reflect.Uint16, reflect.Uint32, reflect.Uint64:
				key = reflect.ValueOf(vm.intk(b, k))
			case reflect.Float32, reflect.Float64:
				key = reflect.ValueOf(vm.floatk(b, k))
			case reflect.String:
				key = reflect.ValueOf(vm.stringk(b, k))
			default:
				key = reflect.ValueOf(vm.general(b))
			}
			elem := m.MapIndex(key)
			switch kind := t.Elem().Kind(); kind {
			case reflect.Bool:
				vm.setBool(c, elem.Bool())
			case reflect.Int, reflect.Int8, reflect.Int16, reflect.Int32, reflect.Int64:
				vm.setInt(c, elem.Int())
			case reflect.Uint, reflect.Uint8, reflect.Uint16, reflect.Uint32, reflect.Uint64:
				vm.setInt(c, int64(elem.Uint()))
			case reflect.Float32, reflect.Float64:
				vm.setFloat(c, elem.Float())
			case reflect.String:
				vm.setString(c, elem.String())
			default:
				vm.setGeneral(c, elem.Interface())
			}

		// MapIndexStringInt
		case opMapIndexStringInt, -opMapIndexStringInt:
			vm.setInt(c, int64(vm.general(a).(map[string]int)[vm.stringk(b, op < 0)]))

		// MapIndexStringBool
		case opMapIndexStringBool, -opMapIndexStringBool:
			vm.setBool(c, vm.general(a).(map[string]bool)[vm.stringk(b, op < 0)])

		// MapIndexStringString
		case opMapIndexStringString, -opMapIndexStringString:
			vm.setString(c, vm.general(a).(map[string]string)[vm.stringk(b, op < 0)])

		// MapIndexStringInterface
		case opMapIndexStringInterface, -opMapIndexStringInterface:
			vm.setGeneral(c, vm.general(a).(map[string]interface{})[vm.stringk(b, op < 0)])

		// Move
		case opMove:
			vm.setGeneral(c, vm.general(b))
		case -opMove:
			vm.setGeneral(c, vm.generalk(b, true))
		case opMoveInt:
			vm.setInt(c, vm.int(b))
		case -opMoveInt:
			vm.setInt(c, int64(b))
		case opMoveFloat:
			vm.setFloat(c, vm.float(b))
		case -opMoveFloat:
			vm.setFloat(c, float64(b))
		case opMoveString:
			vm.setString(c, vm.string(b))
		case -opMoveString:
			vm.setString(c, vm.stringk(b, true))

		// Mul
		case opMulInt:
			vm.setInt(c, vm.int(a)*vm.int(b))
		case -opMulInt:
			vm.setInt(c, vm.int(a)*int64(b))
		case opMulInt8, -opMulInt8:
			vm.setInt(c, int64(int8(vm.int(a)*vm.intk(b, op < 0))))
		case opMulInt16, -opMulInt16:
			vm.setInt(c, int64(int16(vm.int(a)*vm.intk(b, op < 0))))
		case opMulInt32, -opMulInt32:
			vm.setInt(c, int64(int32(vm.int(a)*vm.intk(b, op < 0))))
		case opMulFloat32, -opMulFloat32:
			vm.setFloat(c, float64(float32(vm.float(a))*float32(vm.floatk(b, op < 0))))
		case opMulFloat64:
			vm.setFloat(c, vm.float(a)*vm.float(b))
		case -opMulFloat64:
			vm.setFloat(c, vm.float(a)*float64(b))

		// New
		case opNew:
			t := vm.fn.types[int(uint(b))]
			var v interface{}
			switch t.Kind() {
			case reflect.Int:
				v = new(int)
			case reflect.Float64:
				v = new(float64)
			case reflect.String:
				v = new(string)
			default:
				v = reflect.New(t).Interface()
			}
			vm.setGeneral(c, v)

		// Or
		case opOr, -opOr:
			vm.setInt(c, vm.int(a)|vm.intk(b, op < 0))

		// Panic
		case opPanic:
			stackTrace := make([]byte, 10000)
			n := vm.Stack(stackTrace, false)
			panic(&PanicError{Msg: vm.general(a), StackTrace: stackTrace[:n]})

		// Print
		case opPrint:
			print(vm.general(a))

		// Range
		case opRange:
			var cont int
			s := vm.general(c)
			switch s := s.(type) {
			case []int:
				for i, v := range s {
					if a != 0 {
						vm.setInt(a, int64(i))
					}
					if b != 0 {
						vm.setInt(b, int64(v))
					}
					if cont = vm.run(); cont > 0 {
						break
					}
				}
			case []byte:
				for i, v := range s {
					if a != 0 {
						vm.setInt(a, int64(i))
					}
					if b != 0 {
						vm.setInt(b, int64(v))
					}
					if cont = vm.run(); cont > 0 {
						break
					}
				}
			case []rune:
				for i, v := range s {
					if a != 0 {
						vm.setInt(a, int64(i))
					}
					if b != 0 {
						vm.setInt(b, int64(v))
					}
					if cont = vm.run(); cont > 0 {
						break
					}
				}
			case []float64:
				for i, v := range s {
					if a != 0 {
						vm.setInt(a, int64(i))
					}
					if b != 0 {
						vm.setFloat(b, v)
					}
					if cont = vm.run(); cont > 0 {
						break
					}
				}
			case []string:
				for i, v := range s {
					if a != 0 {
						vm.setInt(a, int64(i))
					}
					if b != 0 {
						vm.setString(b, v)
					}
					if cont = vm.run(); cont > 0 {
						break
					}
				}
			case []interface{}:
				for i, v := range s {
					if a != 0 {
						vm.setInt(a, int64(i))
					}
					if b != 0 {
						vm.setGeneral(b, v)
					}
					if cont = vm.run(); cont > 0 {
						break
					}
				}
			case map[string]int:
				for i, v := range s {
					if a != 0 {
						vm.setString(a, i)
					}
					if b != 0 {
						vm.setInt(b, int64(v))
					}
					if cont = vm.run(); cont > 0 {
						break
					}
				}
			case map[string]bool:
				for i, v := range s {
					if a != 0 {
						vm.setString(a, i)
					}
					if b != 0 {
						vm.setBool(b, v)
					}
					if cont = vm.run(); cont > 0 {
						break
					}
				}
			case map[string]string:
				for i, v := range s {
					if a != 0 {
						vm.setString(a, i)
					}
					if b != 0 {
						vm.setString(b, v)
					}
					if cont = vm.run(); cont > 0 {
						break
					}
				}
			case map[string]interface{}:
				for i, v := range s {
					if a != 0 {
						vm.setString(a, i)
					}
					if b != 0 {
						vm.setGeneral(b, v)
					}
					if cont = vm.run(); cont > 0 {
						break
					}
				}
			default:
				rs := reflect.ValueOf(s)
				kind := rs.Kind()
				if kind == reflect.Map {
					iter := rs.MapRange()
					for iter.Next() {
						if a != 0 {
							vm.set(a, iter.Key())
						}
						if b != 0 {
							vm.set(b, iter.Value())
						}
						if cont = vm.run(); cont > 0 {
							break
						}
					}
				} else {
					if kind == reflect.Ptr {
						rs = rs.Elem()
					}
					length := rs.Len()
					for i := 0; i < length; i++ {
						if a != 0 {
							vm.setInt(a, int64(i))
						}
						if b != 0 {
							vm.set(b, rs.Index(i))
						}
						if cont = vm.run(); cont > 0 {
							break
						}
					}
				}
			}
			if cont > 1 {
				return cont - 1
			}

		// RangeString
		case opRangeString, -opRangeString:
			var cont int
			for i, e := range vm.stringk(c, op < 0) {
				if a != 0 {
					vm.setInt(a, int64(i))
				}
				if b != 0 {
					vm.setInt(b, int64(e))
				}
				if cont = vm.run(); cont > 0 {
					break
				}
			}
			if cont > 1 {
				return cont - 1
			}

		// Receive
		case opReceive:
			ch := vm.general(a)
			switch ch := ch.(type) {
			case chan bool:
				var v bool
				v, vm.ok = <-ch
				if c != 0 {
					vm.setBool(c, v)
				}
			case chan int:
				var v int
				v, vm.ok = <-ch
				if c != 0 {
					vm.setInt(c, int64(v))
				}
			case chan rune:
				var v rune
				v, vm.ok = <-ch
				if c != 0 {
					vm.setInt(c, int64(v))
				}
			case chan string:
				var v string
				v, vm.ok = <-ch
				if c != 0 {
					vm.setString(c, v)
				}
			case chan struct{}:
				_, vm.ok = <-ch
				if c != 0 {
					vm.setGeneral(c, struct{}{})
				}
			default:
				var v reflect.Value
				v, vm.ok = reflect.ValueOf(ch).Recv()
				if c != 0 {
					k := reflect.TypeOf(ch).Elem().Kind()
					switch k {
					case reflect.Bool:
						vm.setBool(c, v.Bool())
					case reflect.Int, reflect.Int8, reflect.Int16, reflect.Int32, reflect.Int64:
						vm.setInt(c, v.Int())
					case reflect.Uint, reflect.Uint8, reflect.Uint16, reflect.Uint32, reflect.Uint64:
						vm.setInt(c, int64(v.Uint()))
					case reflect.Float32, reflect.Float64:
						vm.setFloat(c, v.Float())
					case reflect.String:
						vm.setString(c, v.String())
					default:
						vm.setGeneral(c, v.Interface())
					}
				}
			}
			if b != 0 {
				vm.setBool(b, vm.ok)
			}

		// Rem
		case opRemInt:
			vm.setInt(c, vm.int(a)%vm.int(b))
		case -opRemInt:
			vm.setInt(c, vm.int(a)%int64(b))
		case opRemInt8, -opRemInt8:
			vm.setInt(c, int64(int8(vm.int(a))%int8(vm.intk(b, op < 0))))
		case opRemInt16, -opRemInt16:
			vm.setInt(c, int64(int16(vm.int(a))%int16(vm.intk(b, op < 0))))
		case opRemInt32, -opRemInt32:
			vm.setInt(c, int64(int32(vm.int(a))%int32(vm.intk(b, op < 0))))
		case opRemUint8, -opRemUint8:
			vm.setInt(c, int64(uint8(vm.int(a))%uint8(vm.intk(b, op < 0))))
		case opRemUint16, -opRemUint16:
			vm.setInt(c, int64(uint16(vm.int(a))%uint16(vm.intk(b, op < 0))))
		case opRemUint32, -opRemUint32:
			vm.setInt(c, int64(uint32(vm.int(a))%uint32(vm.intk(b, op < 0))))
		case opRemUint64, -opRemUint64:
			vm.setInt(c, int64(uint64(vm.int(a))%uint64(vm.intk(b, op < 0))))

		// Return
		case opReturn:
			var call Call
			i := len(vm.calls)
			if i == 0 {
				return maxInt8
			}
			for {
				i--
				call = vm.calls[i]
				if !call.tail {
					break
				}
			}
			vm.calls = vm.calls[:i]
			vm.fp = call.fp
			vm.pc = call.pc
			vm.fn = call.fn
			vm.cvars = call.cvars

		// Selector
		case opSelector:
			v := reflect.ValueOf(vm.general(a)).Field(int(uint8(b)))
			switch v.Kind() {
			case reflect.Bool:
				vm.setBool(c, v.Bool())
			case reflect.Int, reflect.Int8, reflect.Int16, reflect.Int32, reflect.Int64:
				vm.setInt(c, v.Int())
			case reflect.Uint, reflect.Uint8, reflect.Uint16, reflect.Uint32, reflect.Uint64:
				vm.setInt(c, int64(v.Uint()))
			case reflect.Float32, reflect.Float64:
				vm.setFloat(c, v.Float())
			case reflect.String:
				vm.setString(c, v.String())
			default:
				vm.setGeneral(c, v.Interface())
			}

		// Send
		case opSend, -opSend:
			k := op < 0
			ch := vm.generalk(c, k)
			switch ch := ch.(type) {
			case chan bool:
				ch <- vm.boolk(a, k)
			case chan int:
				ch <- int(vm.intk(a, k))
			case chan rune:
				ch <- rune(vm.intk(a, k))
			case chan string:
				ch <- vm.stringk(a, k)
			case chan struct{}:
				ch <- struct{}{}
			default:
				r := reflect.ValueOf(ch)
				elemType := r.Type().Elem()
				v := reflect.New(elemType).Elem()
				switch elemType.Kind() {
				case reflect.Bool:
					v.SetBool(vm.boolk(a, k))
				case reflect.Int, reflect.Int8, reflect.Int16, reflect.Int32, reflect.Int64:
					v.SetInt(vm.intk(a, k))
				case reflect.Uint, reflect.Uint8, reflect.Uint16, reflect.Uint32, reflect.Uint64:
					v.SetUint(uint64(vm.intk(a, k)))
				case reflect.Float32, reflect.Float64:
					v.SetFloat(vm.floatk(a, k))
				case reflect.String:
					v.SetString(vm.stringk(a, k))
				default:
					v.Set(reflect.ValueOf(vm.generalk(a, k)))
				}
				r.Send(v)
			}

		// SetVar
		case opSetVar, -opSetVar:
			pkg := vm.fn.pkg
			if a > 1 {
				pkg = pkg.packages[uint8(b)-2]
			}
			v := pkg.variables[uint8(c)]
			switch v := v.(type) {
			case *int:
				*v = int(vm.intk(a, op < 0))
			case *float64:
				*v = vm.floatk(a, op < 0)
			case *string:
				*v = vm.stringk(a, op < 0)
			default:
				rv := reflect.ValueOf(v).Elem()
				switch k := rv.Kind(); k {
				case reflect.Int, reflect.Int8, reflect.Int16, reflect.Int32, reflect.Int64:
					rv.SetInt(vm.intk(a, op < 0))
				case reflect.Uint, reflect.Uint8, reflect.Uint16, reflect.Uint32, reflect.Uint64:
					rv.SetUint(uint64(vm.intk(a, op < 0)))
				case reflect.Float32:
					rv.SetFloat(vm.floatk(a, op < 0))
				default:
					rv.Set(reflect.ValueOf(vm.general(a)))
				}
			}

		// SliceIndex
		case opSliceIndex, -opSliceIndex:
			v := vm.general(a)
			i := int(vm.intk(b, op < 0))
			switch v := v.(type) {
			case []int:
				vm.setInt(c, int64(v[i]))
			case []byte:
				vm.setInt(c, int64(v[i]))
			case []rune:
				vm.setInt(c, int64(v[i]))
			case []float64:
				vm.setInt(c, int64(v[i]))
			case []string:
				vm.setString(c, v[i])
			case []interface{}:
				vm.setGeneral(c, v[i])
			default:
				vm.setGeneral(c, reflect.ValueOf(v).Index(i).Interface())
			}

		// StringIndex
		case opStringIndex, -opStringIndex:
			vm.setInt(c, int64(vm.string(a)[int(vm.intk(b, op < 0))]))

		// Sub
		case opSubInt:
			vm.setInt(c, vm.int(a)-vm.int(b))
		case -opSubInt:
			vm.setInt(c, vm.int(a)-int64(b))
		case opSubInt8, -opSubInt8:
			vm.setInt(c, int64(int8(vm.int(a)-vm.intk(b, op < 0))))
		case opSubInt16, -opSubInt16:
			vm.setInt(c, int64(int32(vm.int(a)-vm.intk(b, op < 0))))
		case opSubInt32, -opSubInt32:
			vm.setInt(c, int64(int32(vm.int(a)-vm.intk(b, op < 0))))
		case opSubFloat32, -opSubFloat32:
			vm.setFloat(c, float64(float32(float32(vm.float(a))-float32(vm.floatk(b, op < 0)))))
		case opSubFloat64:
			vm.setFloat(c, vm.float(a)-vm.float(b))
		case -opSubFloat64:
			vm.setFloat(c, vm.float(a)-float64(b))

		// SubInv
		case opSubInvInt, -opSubInvInt:
			vm.setInt(c, vm.intk(b, op < 0)-vm.int(a))
		case opSubInvInt8, -opSubInvInt8:
			vm.setInt(c, int64(int8(vm.intk(b, op < 0)-vm.int(a))))
		case opSubInvInt16, -opSubInvInt16:
			vm.setInt(c, int64(int32(vm.intk(b, op < 0)-vm.int(a))))
		case opSubInvInt32, -opSubInvInt32:
			vm.setInt(c, int64(int32(vm.intk(b, op < 0)-vm.int(a))))
		case opSubInvFloat32, -opSubInvFloat32:
			vm.setFloat(c, float64(float32(float32(vm.floatk(b, op < 0))-float32(vm.float(a)))))
		case opSubInvFloat64:
			vm.setFloat(c, vm.float(b)-vm.float(a))
		case -opSubInvFloat64:
			vm.setFloat(c, float64(b)-vm.float(a))

		// TailCall
		case opTailCall:
			vm.calls = append(vm.calls, Call{fn: vm.fn, cvars: vm.cvars, pc: vm.pc, tail: true})
			vm.pc = 0
			if b != CurrentFunction {
				var fn *ScrigoFunction
				if a == NoPackage {
					closure := vm.general(b).(*callable)
					fn = closure.scrigo
					vm.cvars = closure.vars
				} else {
					pkg := vm.fn.pkg
					if a != CurrentPackage {
						pkg = pkg.packages[uint8(a)]
					}
					fn = pkg.scrigoFunctions[uint8(b)]
					vm.cvars = nil
				}
				if vm.fp[0]+uint32(fn.regnum[0]) > vm.st[0] {
					vm.moreIntStack()
				}
				if vm.fp[1]+uint32(fn.regnum[1]) > vm.st[1] {
					vm.moreFloatStack()
				}
				if vm.fp[2]+uint32(fn.regnum[2]) > vm.st[2] {
					vm.moreStringStack()
				}
				if vm.fp[3]+uint32(fn.regnum[3]) > vm.st[3] {
					vm.moreGeneralStack()
				}
				vm.fn = fn
			}

		// opXor
		case opXor, -opXor:
			vm.setInt(c, vm.int(a)^vm.intk(b, op < 0))

		}

	}

	return 0
}<|MERGE_RESOLUTION|>--- conflicted
+++ resolved
@@ -47,16 +47,12 @@
 
 	for vm.pc < size {
 
-<<<<<<< HEAD
 		// TODO (Gianluca): this check avoids "panic: runtime error: index out of range".
-		if int(pc) >= len(vm.fn.body) {
+		if int(vm.pc) >= len(vm.fn.body) {
 			return 0
 		}
 
-		in := vm.fn.body[pc]
-=======
 		in := vm.fn.body[vm.pc]
->>>>>>> 0b84fd1a
 
 		if DebugTraceExecution {
 			funcName := vm.fn.name
@@ -604,7 +600,7 @@
 		case opIf:
 			if Condition(b) == ConditionOk {
 				if vm.ok {
-					pc++
+					vm.pc++
 				}
 				continue
 			}
@@ -615,15 +611,10 @@
 				cond = v1 == nil
 			case ConditionNotNil:
 				cond = v1 != nil
-<<<<<<< HEAD
+
 			}
 			if cond {
-				pc++
-=======
-				if cond {
-					vm.pc++
-				}
->>>>>>> 0b84fd1a
+				vm.pc++
 			}
 		case opIfInt, -opIfInt:
 			var cond bool
