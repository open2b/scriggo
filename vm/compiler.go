--- conflicted
+++ resolved
@@ -44,7 +44,8 @@
 			continue
 		}
 		if reflect.TypeOf(value).Kind() == reflect.Func {
-			index, ok := pkg.DefineGoFunction(ident, value)
+			nativeFunc := NewNativeFunction(ident, value)
+			index, ok := pkg.AddNativeFunction(nativeFunc)
 			if !ok {
 				panic("TODO: not implemented")
 			}
@@ -79,7 +80,7 @@
 			// variable, which is wrong. Putting initFn declaration
 			// outside this switch is wrong too: init.-1 cannot be created
 			// if there's no need.
-			initFn, _ := c.currentPkg.NewFunction("init.-1", nil, nil, false)
+			initFn, _ := c.currentPkg.NewFunction("init.-1", reflect.FuncOf(nil, nil, false))
 			initBuilder := initFn.Builder()
 			if len(n.Identifiers) == 1 && len(n.Values) == 1 {
 				currentBuilder := c.fb
@@ -94,7 +95,7 @@
 				panic("TODO: not implemented")
 			}
 		case *ast.Func:
-			fn, index := c.currentPkg.NewFunction(n.Ident.Name, nil, nil, n.Type.IsVariadic)
+			fn, index := c.currentPkg.NewFunction(n.Ident.Name, reflect.FuncOf(nil, nil, n.Type.IsVariadic))
 			c.fb = fn.Builder()
 			c.fb.EnterScope()
 			c.compileNodes(n.Body.Nodes)
@@ -179,10 +180,10 @@
 		goPkg := c.currentPkg.packages[pkgIndex]
 		funcIndex := int8(goPkg.gofunctionsNames[funcName])
 		var funcType reflect.Type
-		if goPkg.gofunctions[funcIndex].iface != nil {
-			funcType = reflect.TypeOf(goPkg.gofunctions[funcIndex].iface)
+		if goPkg.nativeFunctions[funcIndex].fast != nil {
+			funcType = reflect.TypeOf(goPkg.nativeFunctions[funcIndex].fast)
 		} else {
-			funcType = goPkg.gofunctions[funcIndex].value.Type()
+			funcType = goPkg.nativeFunctions[funcIndex].value.Type()
 		}
 		for i := 0; i < funcType.NumOut(); i++ {
 			kind := funcType.Out(i).Kind()
@@ -194,7 +195,7 @@
 			reg := c.fb.NewRegister(kind)
 			c.compileExpr(call.Args[i], reg)
 		}
-		c.fb.CallFunc(pkgIndex, funcIndex, NoVariadicCall, stackShift)
+		c.fb.CallFunc(pkgIndex, funcIndex, NoVariadic, stackShift)
 	default:
 		panic("TODO: not implemented")
 	}
@@ -206,7 +207,6 @@
 func (c *Compiler) compileExpr(expr ast.Expression, reg int8) {
 	switch expr := expr.(type) {
 
-<<<<<<< HEAD
 	case *ast.BinaryOperator:
 		kind := c.typeinfo[expr.Expr1].Type.Kind()
 		var op2 int8
@@ -239,11 +239,6 @@
 		default:
 			panic("TODO: not implemented")
 		}
-=======
-	fn := pkg.NewFunction(node.Ident.Name, c.typeinfo[node].Type)
-	fb := fn.Builder()
-	_ = fb
->>>>>>> 6cc9c269
 
 	case *ast.Call:
 		ok := c.callBuiltin(expr, reg)
@@ -270,14 +265,14 @@
 
 	case *ast.Func:
 		currentFunc := c.fb
-		fn, _ := c.currentPkg.NewFunction("", nil, nil, expr.Type.IsVariadic)
+		fn, _ := c.currentPkg.NewFunction("", reflect.FuncOf(nil, nil, expr.Type.IsVariadic))
 		c.fb = fn.Builder()
 		c.fb.EnterScope()
 		c.compileNodes(expr.Body.Nodes)
 		c.fb.End()
 		c.fb.ExitScope()
 		c.fb = currentFunc
-		c.fb.Func(0, nil, nil, expr.Type.IsVariadic)
+		c.fb.Func(0, reflect.FuncOf(nil, nil, expr.Type.IsVariadic))
 
 	case *ast.Selector:
 		panic("TODO: not implemented")
