--- conflicted
+++ resolved
@@ -265,12 +265,10 @@
 
 	opNew: "New",
 
-<<<<<<< HEAD
 	opRange:       "Range",
 	opRangeString: "RangeString",
-=======
+
 	opPanic: "Panic",
->>>>>>> 0b84fd1a
 
 	opPrint: "Print",
 
