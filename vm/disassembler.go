// Copyright (c) 2019 Open2b Software Snc. All rights reserved.
// https://www.open2b.com

// Use of this source code is governed by a BSD-style
// license that can be found in the LICENSE file.

package vm

import (
	"bytes"
	"fmt"
	"io"
	"reflect"
	"sort"
	"strconv"
	"strings"
)

func Disassemble(w io.Writer, pkg *Package) (int64, error) {
	var b bytes.Buffer
	_, _ = fmt.Fprintf(&b, "\nPackage %s\n", pkg.name)
	//if len(main.consts.Int) > 0 {
	//	_, _ = fmt.Fprintf(&b, "\nconst int\n")
	//	for i, value := range main.consts.Int {
	//		_, _ = fmt.Fprintf(&b, "\t%d\t%#v\n", i, value)
	//	}
	//}
	//if len(main.consts.Float) > 0 {
	//	_, _ = fmt.Fprintf(&b, "\nconst float\n")
	//	for i, value := range main.consts.Float {
	//		_, _ = fmt.Fprintf(&b, "\t%d\t%#v\n", i, value)
	//	}
	//}
	//if len(main.consts.String) > 0 {
	//	_, _ = fmt.Fprintf(&b, "\nconst string\n")
	//	for i, value := range main.consts.String {
	//		_, _ = fmt.Fprintf(&b, "\t%d\t%#v\n", i, value)
	//	}
	//}
	//if len(main.consts.Iface) > 0 {
	//	_, _ = fmt.Fprintf(&b, "\nconst\n")
	//	for i, value := range main.consts.Iface {
	//		_, _ = fmt.Fprintf(&b, "\t%d\t%#v\n", i, value)
	//	}
	//}
	_, _ = fmt.Fprint(&b, "\n")
	if len(pkg.packages) > 0 {
		for _, p := range pkg.packages {
			_, _ = fmt.Fprintf(&b, "Import %q\n", p.name)
		}
		_, _ = fmt.Fprint(&b, "\n")
	}
	for i, fn := range pkg.scrigoFunctions {
		if i > 0 {
			_, _ = b.WriteString("\n")
		}
		_, _ = fmt.Fprintf(&b, "Func %s", fn.name)
		disassembleFunction(&b, fn, 0)
	}
	_, _ = fmt.Fprint(&b, "\n")
	return b.WriteTo(w)
}

func DisassembleFunction(w io.Writer, fn *ScrigoFunction) (int64, error) {
	var b bytes.Buffer
	_, _ = fmt.Fprintf(&b, "Func %s", fn.name)
	disassembleFunction(&b, fn, 0)
	return b.WriteTo(w)
}

func disassembleFunction(w *bytes.Buffer, fn *ScrigoFunction, depth int) {
	indent := ""
	if depth > 0 {
		indent = strings.Repeat("\t", depth)
	}
	labelOf := map[uint32]uint32{}
	for _, in := range fn.body {
		if in.op == opGoto {
			labelOf[decodeAddr(in.a, in.b, in.c)] = 0
		}
	}
	if len(labelOf) > 0 {
		addresses := make([]int, len(labelOf))
		i := 0
		for addr := range labelOf {
			addresses[i] = int(addr)
			i++
		}
		sort.Ints(addresses)
		for i, addr := range addresses {
			labelOf[uint32(addr)] = uint32(i) + 1
		}
	}
	_, _ = fmt.Fprintf(w, "(")
	nIn := fn.typ.NumIn()
	nOut := fn.typ.NumOut()
	for i := 0; i < nIn; i++ {
		if i > 0 {
			_, _ = fmt.Fprint(w, ", ")
		}
		_, _ = fmt.Fprintf(w, "%d %s", nOut+i+1, fn.typ.In(i))
	}
	_, _ = fmt.Fprint(w, ")")
	if nOut > 0 {
		_, _ = fmt.Fprint(w, " (")
		for i := 0; i < nOut; i++ {
			if i > 0 {
				_, _ = fmt.Fprint(w, ", ")
			}
			_, _ = fmt.Fprintf(w, "%d %s", i+1, fn.typ.Out(i))
		}
		_, _ = fmt.Fprint(w, ")")
	}
	_, _ = fmt.Fprint(w, "\n")
	_, _ = fmt.Fprintf(w, "%s\t// regs(%d,%d,%d,%d)\n", indent,
		fn.regnum[0], fn.regnum[1], fn.regnum[2], fn.regnum[3])
	instrNum := uint32(len(fn.body))
	for addr := uint32(0); addr < instrNum; addr++ {
		if label, ok := labelOf[uint32(addr)]; ok {
			_, _ = fmt.Fprintf(w, "%s%d:", indent, label)
		}
		in := fn.body[addr]
		switch in.op {
		case opGoto:
			label := labelOf[decodeAddr(in.a, in.b, in.c)]
			_, _ = fmt.Fprintf(w, "%s\tGoto %d\n", indent, label)
		case opFunc:
			_, _ = fmt.Fprintf(w, "%s\tFunc %s ", indent, disassembleOperand(fn, in.c, Interface, false))
			disassembleFunction(w, fn.literals[uint8(in.b)], depth+1)
		default:
			_, _ = fmt.Fprintf(w, "%s\t%s\n", indent, disassembleInstruction(fn, addr))
		}
		switch in.op {
		case opCall, opCallFunc, opCallMethod, opTailCall:
			addr += 1
		}
	}
}

func DisassembleInstruction(w io.Writer, fn *ScrigoFunction, addr uint32) (int64, error) {
	n, err := io.WriteString(w, disassembleInstruction(fn, addr))
	return int64(n), err
}

func disassembleInstruction(fn *ScrigoFunction, addr uint32) string {
	in := fn.body[addr]
	op, a, b, c := in.op, in.a, in.b, in.c
	k := false
	if op < 0 {
		op = -op
		k = true
	}
	s := op.String()
	switch op {
	case opAddInt, opAddInt8, opAddInt16, opAddInt32,
		opAnd, opAndNot, opOr, opXor,
		opDivInt, opDivInt8, opDivInt16, opDivInt32, opDivUint8, opDivUint16, opDivUint32, opDivUint64,
		opMulInt, opMulInt8, opMulInt16, opMulInt32,
		opRemInt, opRemInt8, opRemInt16, opRemInt32, opRemUint8, opRemUint16, opRemUint32, opRemUint64,
		opSubInt, opSubInt8, opSubInt16, opSubInt32,
		opSubInvInt, opSubInvInt8, opSubInvInt16, opSubInvInt32:
		s += " " + disassembleOperand(fn, a, Int, false)
		s += " " + disassembleOperand(fn, b, Int, k)
		s += " " + disassembleOperand(fn, c, Int, false)
	case opAddFloat32, opAddFloat64, opDivFloat32, opDivFloat64,
		opMulFloat32, opMulFloat64,
		opSubFloat32, opSubFloat64, opSubInvFloat32, opSubInvFloat64:
		s += " " + disassembleOperand(fn, a, Float64, false)
		s += " " + disassembleOperand(fn, b, Float64, k)
		s += " " + disassembleOperand(fn, c, Float64, false)
	case opAssert:
		s += " " + disassembleOperand(fn, a, Interface, false)
		s += " type(" + strconv.Itoa(int(uint(b))) + ")"
		t := fn.types[int(uint(b))]
		var kind = reflectToRegisterKind(t.Kind())
		s += " " + disassembleOperand(fn, c, kind, false)
	case opAssertInt:
		s += " " + disassembleOperand(fn, a, Interface, false)
		s += " type(int)"
		s += " " + disassembleOperand(fn, c, Int, false)
	case opAssertFloat64:
		s += " " + disassembleOperand(fn, a, Interface, false)
		s += " type(float64)"
		s += " " + disassembleOperand(fn, c, Int, false)
	case opAssertString:
		s += " " + disassembleOperand(fn, a, Interface, false)
		s += " type(string)"
		s += " " + disassembleOperand(fn, c, String, false)
	case opBind:
		cv := fn.crefs[uint8(b)]
		var depth = 1
		for p := fn.parent; cv >= 0; p = p.parent {
			cv = p.crefs[cv]
			depth++
		}
		s += " " + disassembleOperand(fn, -int8(cv), Interface, false)
		if depth > 0 {
			s += "@" + strconv.Itoa(depth)
		}
		s += " " + disassembleOperand(fn, c, Int, false)
	case opCall, opCallFunc, opCallMethod, opTailCall:
		if a == NoPackage {
			s += " " + disassembleOperand(fn, b, Interface, false)
		} else {
			if op == opCallMethod {
				t := fn.types[int(uint8(a))]
				m := t.Method(int(uint8(b)))
				s += " " + t.String() + "." + m.Name
			} else if b != CurrentFunction {
				pkg := fn.pkg
				if a != CurrentPackage {
					pkg = pkg.packages[uint8(a)]
				}
				s += " " + pkg.name + "."
				switch op {
				case opCall, opTailCall:
					s += pkg.scrigoFunctions[uint8(b)].name
				case opCallFunc:
					name := pkg.nativeFunctions[uint8(b)].name
					if name == "" {
						s += strconv.Itoa(int(uint8(b)))
					} else {
						s += name
					}
				}
			}
		}
		if c != NoVariadic && (op == opCallFunc || op == opCallMethod) {
			s += " ..." + strconv.Itoa(int(c))
		}
		switch op {
		case opCall, opCallFunc, opCallMethod:
			grow := fn.body[addr+1]
			s += "\t// Stack shift: " + strconv.Itoa(int(grow.op)) + ", " + strconv.Itoa(int(grow.a)) + ", " +
				strconv.Itoa(int(grow.b)) + ", " + strconv.Itoa(int(grow.c))
		}
	case opCap:
		s += " " + disassembleOperand(fn, a, Interface, false)
		s += " " + disassembleOperand(fn, c, Int, false)
	case opContinue:
		s += " " + disassembleOperand(fn, b, Int, false)
	case opCopy:
		s += " " + disassembleOperand(fn, a, Interface, false)
		s += " " + disassembleOperand(fn, b, Interface, false)
		s += " " + disassembleOperand(fn, c, Int, false)
	case opConcat:
		s += " " + disassembleOperand(fn, a, String, false)
		s += " " + disassembleOperand(fn, b, String, k)
		s += " " + disassembleOperand(fn, c, String, false)
	case opDelete:
		s += " " + disassembleOperand(fn, a, Interface, false)
		s += " " + disassembleOperand(fn, b, Interface, false)
	case opIf:
		s += " " + disassembleOperand(fn, a, Interface, false)
		s += " " + Condition(b).String()
	case opIfInt, opIfUint:
		s += " " + disassembleOperand(fn, a, Int, false)
		s += " " + Condition(b).String()
		if Condition(b) >= ConditionEqual {
			s += " " + disassembleOperand(fn, c, Int, k)
		}
	case opIfFloat:
		s += " " + disassembleOperand(fn, a, Float64, false)
		s += " " + Condition(b).String()
		s += " " + disassembleOperand(fn, c, Float64, k)
	case opIfString:
		s += " " + disassembleOperand(fn, a, String, false)
		s += " " + Condition(b).String()
		if Condition(b) < ConditionEqualLen {
			if k && c >= 0 {
				s += " " + strconv.Quote(string(c))
			} else {
				s += " " + disassembleOperand(fn, c, String, k)
			}
		} else {
			s += " " + disassembleOperand(fn, c, Int, k)
		}
	case opFunc:
		s += " func(" + strconv.Itoa(int(uint8(b))) + ")"
		s += " " + disassembleOperand(fn, c, Int, false)
	case opGetFunc:
		pkg := fn.pkg
		if a != CurrentPackage {
			pkg = pkg.packages[uint8(a)]
		}
		s += " " + pkg.name + "." + pkg.scrigoFunctions[uint8(b)].name
		s += " " + disassembleOperand(fn, c, Interface, false)
	case opGetVar:
		pkg := fn.pkg
		if a != CurrentPackage {
			pkg = pkg.packages[uint8(a)]
		}
		s += " " + pkg.name + "."
		if pkg.varNames == nil {
			s += strconv.Itoa(int(uint8(b)))
		} else {
			s += pkg.varNames[uint8(b)]
		}
		s += " " + disassembleOperand(fn, c, Interface, false)
	case opGoto, opJmpOk, opJmpNotOk:
		s += " " + strconv.Itoa(int(decodeAddr(a, b, c)))
	case opIndex:
		s += " " + disassembleOperand(fn, a, Interface, false)
		s += " " + disassembleOperand(fn, b, Int, k)
		s += " " + disassembleOperand(fn, c, Interface, false)
	case opLen:
		s += " " + strconv.Itoa(int(a))
		if a == 0 {
			s += " " + disassembleOperand(fn, b, String, false)
		} else {
			s += " " + disassembleOperand(fn, b, Interface, false)
		}
		s += " " + disassembleOperand(fn, c, Int, false)
	case opMakeMap:
		s += " type(" + strconv.Itoa(int(uint(a))) + ")"
		s += " " + disassembleOperand(fn, b, Int, false)
		s += " " + disassembleOperand(fn, c, Interface, false)
	case opMapIndex:
		//s += " " + disassembleOperand(scrigo, a, Interface, false)
		//key := reflectToRegisterKind()
		//s += " " + disassembleOperand(scrigo, b, Interface, false)
		//s += " " + disassembleOperand(scrigo, c, Interface, false)
	case opMapIndexStringString:
		s += " " + disassembleOperand(fn, a, Interface, false)
		s += " " + disassembleOperand(fn, b, String, k)
		s += " " + disassembleOperand(fn, c, String, false)
	case opMapIndexStringInt:
		s += " " + disassembleOperand(fn, a, Interface, false)
		s += " " + disassembleOperand(fn, b, String, k)
		s += " " + disassembleOperand(fn, c, String, false)
	case opMapIndexStringInterface:
		s += " " + disassembleOperand(fn, a, Interface, false)
		s += " " + disassembleOperand(fn, b, String, k)
		s += " " + disassembleOperand(fn, c, Interface, false)
	case opMove:
		s += " " + disassembleOperand(fn, b, Interface, k)
		s += " " + disassembleOperand(fn, c, Interface, false)
	case opMoveInt:
		s += " " + disassembleOperand(fn, b, Int, k)
		s += " " + disassembleOperand(fn, c, Int, false)
	case opMoveFloat:
		s += " " + disassembleOperand(fn, b, Float64, k)
		s += " " + disassembleOperand(fn, c, Float64, false)
	case opMoveString:
		s += " " + disassembleOperand(fn, b, String, k)
		s += " " + disassembleOperand(fn, c, String, false)
	case opNew:
		s += " " + fn.types[int(uint(b))].String()
		s += " " + disassembleOperand(fn, c, Interface, false)
	case opRange:
		//s += " " + disassembleOperand(scrigo, c, Interface, false)
	case opRangeString:
		s += " " + disassembleOperand(fn, a, Int, false)
		s += " " + disassembleOperand(fn, b, Int, false)
		s += " " + disassembleOperand(fn, c, Interface, k)
	case opReturn:
	case opSelector:
		//s += " " + disassembleOperand(scrigo, c, Interface, false)
	case opMakeSlice:
<<<<<<< HEAD
		s += " " + fn.types[int(uint(a))].String()
		s += " " + fmt.Sprintf("0b%b", b)
		s += " " + disassembleOperand(fn, c, Int, false)
		//s += " " + disassembleOperand(fn, c, Interface, false)
=======
		//s += " " + disassembleOperand(scrigo, c, Interface, false)
>>>>>>> 6cc9c269
	case opSetVar:
		s += " " + disassembleOperand(fn, a, Interface, false)
		pkg := fn.pkg
		if b != CurrentPackage {
			pkg = pkg.packages[uint8(b)]
		}
		s += " " + pkg.name + "."
		if pkg.varNames == nil {
			s += strconv.Itoa(int(uint8(c)))
		} else {
			s += pkg.varNames[uint8(c)]
		}
	case opSliceIndex:
		s += " " + disassembleOperand(fn, a, Interface, false)
		s += " " + disassembleOperand(fn, b, Int, k)
		//s += " " + disassembleOperand(scrigo, c, Interface, false)
	}
	return s
}

func reflectToRegisterKind(kind reflect.Kind) Kind {
	switch kind {
	case reflect.Int, reflect.Int8, reflect.Int16, reflect.Int32, reflect.Int64,
		reflect.Uint, reflect.Uint8, reflect.Uint16, reflect.Uint32, reflect.Uint64:
		return Int
	case reflect.Bool:
		return Bool
	case reflect.Float32, reflect.Float64:
		return Float64
	case reflect.String:
		return String
	default:
		return Interface
	}
}

func disassembleOperand(fn *ScrigoFunction, op int8, kind Kind, constant bool) string {
	if constant {
		switch {
		case Int <= kind && kind <= Uint64:
			return strconv.Itoa(int(op))
		case kind == Float64:
			return strconv.FormatFloat(float64(op), 'f', -1, 64)
		case kind == Float32:
			return strconv.FormatFloat(float64(op), 'f', -1, 32)
		case kind == Bool:
			if op == 0 {
				return "false"
			}
			return "true"
		case kind == String:
			return strconv.Quote(fn.constants.String[uint8(op)])
		default:
			return fmt.Sprintf("%v", fn.constants.General[uint8(op)])
		}
	}
	if op > 0 {
		return "R" + strconv.Itoa(int(op))
	}
	if op == 0 {
		return "NR"
	}
	return "(R" + strconv.Itoa(-int(op)) + ")"
}<|MERGE_RESOLUTION|>--- conflicted
+++ resolved
@@ -357,14 +357,11 @@
 	case opSelector:
 		//s += " " + disassembleOperand(scrigo, c, Interface, false)
 	case opMakeSlice:
-<<<<<<< HEAD
 		s += " " + fn.types[int(uint(a))].String()
 		s += " " + fmt.Sprintf("0b%b", b)
 		s += " " + disassembleOperand(fn, c, Int, false)
 		//s += " " + disassembleOperand(fn, c, Interface, false)
-=======
 		//s += " " + disassembleOperand(scrigo, c, Interface, false)
->>>>>>> 6cc9c269
 	case opSetVar:
 		s += " " + disassembleOperand(fn, a, Interface, false)
 		pkg := fn.pkg
