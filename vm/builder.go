--- conflicted
+++ resolved
@@ -185,32 +185,22 @@
 }
 
 type Package struct {
-<<<<<<< HEAD
-	name        string
-	packages    []*Package    // opCall, opCallFunc, opGetFunc, opGetVar, opSetVar, opTailCall
-	functions   []*Function   // opCall, opCallFunc, opGetFunc, opTailCall
-	gofunctions []*goFunction // opCall, opCallFunc, opGetFunc, opTailCall
-	variables   []interface{} // opGetVar, opSetVar
-	varNames    []string
-
-	// TODO (Gianluca): are these fields exported to the vm? In such case,
-	// these should be kept in compiler, not here!
-	gofunctionsNames map[string]int8
-	packagesNames    map[string]uint8
-	isGoPkg          map[string]bool
-=======
 	name            string
 	packages        []*Package
 	scrigoFunctions []*ScrigoFunction
 	nativeFunctions []*NativeFunction
 	variables       []interface{}
 	varNames        []string
->>>>>>> 6cc9c269
+
+	// TODO (Gianluca): are these fields exported to the vm? In such case,
+	// these should be kept in compiler, not here!
+	gofunctionsNames map[string]int8
+	packagesNames    map[string]uint8
+	isGoPkg          map[string]bool
 }
 
 // NewPackage creates a new package.
 func NewPackage(name string) *Package {
-<<<<<<< HEAD
 	p := &Package{
 		gofunctionsNames: make(map[string]int8),
 		packagesNames:    make(map[string]uint8),
@@ -219,9 +209,6 @@
 	}
 
 	p.packages = []*Package{}
-=======
-	p := &Package{name: name}
->>>>>>> 6cc9c269
 	return p
 }
 
@@ -298,24 +285,8 @@
 	return uint8(r), true
 }
 
-<<<<<<< HEAD
-// NewFunction creates a new function and appends it to the package.
-func (p *Package) NewFunction(name string, in, out []Type, variadic bool) (fn *Function, index int8) {
-	if len(p.functions) > 255 {
-		panic("functions limit reached")
-	}
-	fn = &Function{
-		name:     name,
-		pkg:      p,
-		in:       in,
-		out:      out,
-		variadic: variadic,
-	}
-	p.functions = append(p.functions, fn)
-	return fn, int8(len(p.functions) - 1)
-=======
 // NewFunction creates a new Scrigo function and appends it to the package.
-func (p *Package) NewFunction(name string, typ reflect.Type) *ScrigoFunction {
+func (p *Package) NewFunction(name string, typ reflect.Type) (fun *ScrigoFunction, index int8) {
 	if len(p.scrigoFunctions) > 255 {
 		panic("scrigoFunctions limit reached")
 	}
@@ -325,8 +296,7 @@
 		typ:  typ,
 	}
 	p.scrigoFunctions = append(p.scrigoFunctions, fn)
-	return fn
->>>>>>> 6cc9c269
+	return fn, int8(len(p.scrigoFunctions) - 1)
 }
 
 func (fn *ScrigoFunction) SetClosureRefs(refs []int16) {
@@ -353,19 +323,12 @@
 }
 
 type FunctionBuilder struct {
-<<<<<<< HEAD
-	fn         *Function
+	fn         *ScrigoFunction
+	gotos      map[uint32]uint32
 	labels     []uint32
-	gotos      map[uint32]uint32
 	numRegs    map[reflect.Kind]uint8
 	scopes     []map[string]int8
 	stackShift StackShift
-=======
-	fn      *ScrigoFunction
-	labels  []uint32
-	gotos   map[uint32]uint32
-	numRegs map[reflect.Kind]uint8
->>>>>>> 6cc9c269
 }
 
 // Builder returns the body of the function.
@@ -617,7 +580,7 @@
 	if p != NoPackage {
 		builder.allocRegister(reflect.Interface, int8(f))
 	}
-	fn.body = append(fn.body, instruction{op: opCall, a: p, b: f, c: NoVariadicCall})
+	fn.body = append(fn.body, instruction{op: opCall, a: p, b: f, c: NoVariadic})
 	fn.body = append(fn.body, instruction{op: operation(shift[0]), a: shift[1], b: shift[2], c: shift[3]})
 }
 
