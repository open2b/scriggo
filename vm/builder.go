--- conflicted
+++ resolved
@@ -323,11 +323,6 @@
 	return
 }
 
-<<<<<<< HEAD
-func (fn *Function) SetUpper(value Upper) {
-	fn.uppers = append(fn.uppers, value)
-}
-
 // Type returns the index of typ inside the types slice, creating a new entry if
 // necessary.
 func (builder *FunctionBuilder) Type(typ reflect.Type) int8 {
@@ -341,14 +336,15 @@
 		}
 	}
 	if !found {
+		if len(types) == 256 {
+			panic("types limit reached")
+		}
 		tr = int8(len(types))
 		builder.fn.types = append(types, typ)
 	}
 	return tr
 }
 
-=======
->>>>>>> cbb02bc2
 func (builder *FunctionBuilder) End() {
 	fn := builder.fn
 	for addr, label := range builder.gotos {
@@ -853,27 +849,7 @@
 //
 func (builder *FunctionBuilder) New(typ reflect.Type, z int8) {
 	builder.allocRegister(reflect.Interface, z)
-<<<<<<< HEAD
 	tr := builder.Type(typ)
-=======
-	var tr int8
-	var found bool
-	types := builder.fn.types
-	for i, t := range types {
-		if t == typ {
-			tr = int8(i)
-			found = true
-		}
-	}
-	if !found {
-		if len(types) == 256 {
-			panic("types limit reached")
-		}
-		tr = int8(len(types))
-		builder.fn.types = append(types, typ)
-
-	}
->>>>>>> cbb02bc2
 	builder.fn.body = append(builder.fn.body, instruction{op: opNew, a: tr, c: z})
 }
 
@@ -917,14 +893,14 @@
 	builder.fn.body = append(builder.fn.body, instruction{op: opReturn})
 }
 
-<<<<<<< HEAD
 func (builder *FunctionBuilder) MakeSlice(typ reflect.Type, length, cap, dst int8) {
 	builder.allocRegister(reflect.Interface, dst)
 	tr := builder.Type(typ)
 	builder.fn.body = append(builder.fn.body, instruction{op: opMakeSlice, a: tr, b: 0, c: dst})
 	// TODO (Gianluca): needed only if length != 0 || cap != 0
 	builder.fn.body = append(builder.fn.body, instruction{op: operation(length), a: cap})
-=======
+}
+
 // SetClosureVar appends a new "SetClosureVar" instruction to the function body.
 //
 //     v = r
@@ -939,30 +915,6 @@
 //
 func (builder *FunctionBuilder) SetVar(r int8, p, v uint8) {
 	builder.fn.body = append(builder.fn.body, instruction{op: opSetVar, a: r, b: int8(p), c: int8(v)})
-}
-
-// Slice appends a new "slice" instruction to the function body.
-//
-//     slice(t, l, c)
-//
-func (builder *FunctionBuilder) Slice(t reflect.Type, l, c int8) {
-	builder.allocRegister(reflect.Int, l)
-	builder.allocRegister(reflect.Int, c)
-	var tr int8
-	var found bool
-	types := builder.fn.types
-	for i, typ := range types {
-		if typ == t {
-			tr = int8(i)
-			found = true
-		}
-	}
-	if !found {
-		tr = int8(len(types))
-		builder.fn.types = append(types, t)
-	}
-	builder.fn.body = append(builder.fn.body, instruction{op: opMakeSlice, a: tr, b: l, c: c})
->>>>>>> cbb02bc2
 }
 
 // Sub appends a new "Sub" instruction to the function body.
