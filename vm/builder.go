// Copyright (c) 2019 Open2b Software Snc. All rights reserved.
// https://www.open2b.com

// Use of this source code is governed by a BSD-style
// license that can be found in the LICENSE file.

package vm

import (
	"fmt"
	"reflect"
)

const maxInt8 = 128

type Type int8

const (
	TypeInt Type = iota
	TypeFloat
	TypeString
	TypeIface
)

type Kind uint8

const (
	Bool      = Kind(reflect.Bool)
	Int       = Kind(reflect.Int)
	Int8      = Kind(reflect.Int8)
	Int16     = Kind(reflect.Int16)
	Int32     = Kind(reflect.Int32)
	Int64     = Kind(reflect.Int64)
	Uint      = Kind(reflect.Uint)
	Uint8     = Kind(reflect.Uint8)
	Uint16    = Kind(reflect.Uint16)
	Uint32    = Kind(reflect.Uint32)
	Uint64    = Kind(reflect.Uint64)
	Float32   = Kind(reflect.Float32)
	Float64   = Kind(reflect.Float64)
	String    = Kind(reflect.String)
	Func      = Kind(reflect.Func)
	Interface = Kind(reflect.Interface)
)

func (t Type) String() string {
	switch t {
	case TypeInt:
		return "int"
	case TypeFloat:
		return "float"
	case TypeString:
		return "string"
	case TypeIface:
		return "iface"
	}
	panic("unknown type")
}

type Condition int8

const (
	ConditionEqual             Condition = iota // x == y
	ConditionNotEqual                           // x != y
	ConditionLess                               // x <  y
	ConditionLessOrEqual                        // x <= y
	ConditionGreater                            // x >  y
	ConditionGreaterOrEqual                     // x >= y
	ConditionEqualLen                           // len(x) == y
	ConditionNotEqualLen                        // len(x) != y
	ConditionLessLen                            // len(x) <  y
	ConditionLessOrEqualLen                     // len(x) <= y
	ConditionGreaterLen                         // len(x) >  y
	ConditionGreaterOrEqualLen                  // len(x) >= y
	ConditionNil                                // x == nil
	ConditionNotNil                             // x != nil
	ConditionOk                                 // [vm.ok]
)

func (c Condition) String() string {
	switch c {
	case ConditionEqual:
		return "Equal"
	case ConditionNotEqual:
		return "NotEqual"
	case ConditionLess:
		return "Less"
	case ConditionLessOrEqual:
		return "LessOrEqual"
	case ConditionGreater:
		return "Greater"
	case ConditionGreaterOrEqual:
		return "GreaterOrEqual"
	case ConditionEqualLen:
		return "EqualLen"
	case ConditionNotEqualLen:
		return "NotEqualLen"
	case ConditionLessLen:
		return "LessLen"
	case ConditionLessOrEqualLen:
		return "LessOrEqualLen"
	case ConditionGreaterLen:
		return "GreaterOrEqualLen"
	case ConditionGreaterOrEqualLen:
		return "GreaterOrEqualLen"
	case ConditionNil:
		return "Nil"
	case ConditionNotNil:
		return "NotNil"
	case ConditionOk:
		return "Ok"
	}
	panic("unknown condition")
}

type NativeFunction struct {
	pkg    string
	name   string
	fast   interface{}
	value  reflect.Value
	in     []Kind
	out    []Kind
	args   []reflect.Value
	outOff [4]int8
}

func NewNativeFunction(pkg, name string, fn interface{}) *NativeFunction {
	return &NativeFunction{pkg: pkg, name: name, fast: fn}
}

func (fn *NativeFunction) slow() {
	if !fn.value.IsValid() {
		fn.value = reflect.ValueOf(fn.fast)
	}
	typ := fn.value.Type()
	nIn := typ.NumIn()
	fn.in = make([]Kind, nIn)
	fn.args = make([]reflect.Value, nIn)
	for i := 0; i < nIn; i++ {
		t := typ.In(i)
		k := t.Kind()
		switch {
		case k == reflect.Bool:
			fn.in[i] = Bool
		case reflect.Int <= k && k <= reflect.Int64:
			fn.in[i] = Int
		case reflect.Uint <= k && k <= reflect.Uint64:
			fn.in[i] = Uint
		case k == reflect.Float64 || k == reflect.Float32:
			fn.in[i] = Float64
		case k == reflect.String:
			fn.in[i] = String
		case k == reflect.Func:
			fn.in[i] = Func
		default:
			fn.in[i] = Interface
		}
		fn.args[i] = reflect.New(t).Elem()
	}
	nOut := typ.NumOut()
	fn.out = make([]Kind, nOut)
	for i := 0; i < nOut; i++ {
		k := typ.Out(i).Kind()
		switch {
		case k == reflect.Bool:
			fn.out[i] = Bool
			fn.outOff[0]++
		case reflect.Int <= k && k <= reflect.Int64:
			fn.out[i] = Int
			fn.outOff[0]++
		case reflect.Uint <= k && k <= reflect.Uint64:
			fn.out[i] = Uint
			fn.outOff[0]++
		case k == reflect.Float64 || k == reflect.Float32:
			fn.out[i] = Float64
			fn.outOff[1]++
		case k == reflect.String:
			fn.out[i] = String
			fn.outOff[2]++
		case k == reflect.Func:
			fn.out[i] = Func
			fn.outOff[3]++
		default:
			fn.out[i] = Interface
			fn.outOff[3]++
		}
	}
	fn.fast = nil
}

type variable struct {
	pkg   string
	name  string
	value interface{}
}

func NewVariable(pkg, name string, value interface{}) variable {
	return variable{pkg, name, value}
}

// AddVariable add a variable to a Scrigo function.
func (fn *ScrigoFunction) AddVariable(v variable) uint8 {
	r := len(fn.variables)
	if r > 255 {
		panic("variables limit reached")
	}
	fn.variables = append(fn.variables, v)
	return uint8(r)
}

type instruction struct {
	op      operation
	a, b, c int8
}

type Upper struct {
	typ   Type
	index int32
}

// ScrigoFunction represents a Scrigo function.
type ScrigoFunction struct {
	pkg             string
	name            string
	file            string
	line            int
	typ             reflect.Type
	parent          *ScrigoFunction
	crefs           []int16           // opFunc
	literals        []*ScrigoFunction // opFunc
	types           []reflect.Type    // opAlloc, opAssert, opMakeMap, opMakeSlice, opNew
	regnum          [4]uint8          // opCall, opCallDirect
	constants       registers
	variables       []variable
	scrigoFunctions []*ScrigoFunction
	nativeFunctions []*NativeFunction
	body            []instruction // run, opCall, opCallDirect
	lines           map[uint32]int
}

func NewScrigoFunction(pkg, name string, typ reflect.Type) *ScrigoFunction {
	return &ScrigoFunction{pkg: pkg, name: name, typ: typ}
}

func (fn *ScrigoFunction) AddLine(pc uint32, line int) {
	if fn.lines == nil {
		fn.lines = map[uint32]int{pc: line}
	} else {
		fn.lines[pc] = line
	}
}

// AddNativeFunction adds a native function to a function.
func (fn *ScrigoFunction) AddNativeFunction(f *NativeFunction) uint8 {
	r := len(fn.nativeFunctions)
	if r > 255 {
		panic("native functions limit reached")
	}
	fn.nativeFunctions = append(fn.nativeFunctions, f)
	return uint8(r)
}

// AddScrigoFunction add a Scrigo function to a function.
func (fn *ScrigoFunction) AddScrigoFunction(f *ScrigoFunction) uint8 {
	r := len(fn.scrigoFunctions)
	if r > 255 {
		panic("Scrigo functions limit reached")
	}
	fn.scrigoFunctions = append(fn.scrigoFunctions, f)
	return uint8(r)
}

func (fn *ScrigoFunction) SetClosureRefs(refs []int16) {
	fn.crefs = refs
}

func (fn *ScrigoFunction) SetFileLine(file string, line int) {
	fn.file = file
	fn.line = line
}

func (fn *ScrigoFunction) AddType(typ reflect.Type) uint8 {
	index := len(fn.types)
	if index > 255 {
		panic("types limit reached")
	}
	for i, t := range fn.types {
		if t == typ {
			return uint8(i)
		}
	}
	fn.types = append(fn.types, typ)
	return uint8(index)
}

type FunctionBuilder struct {
	fn             *ScrigoFunction
	labels         []uint32
	gotos          map[uint32]uint32
	maxNumRegs     map[reflect.Kind]uint8 // max number of registers allocated at the same time.
	currentNumRegs map[reflect.Kind]uint8
	scopes         []map[string]int8
	scopeShifts    []StackShift
}

// Builder returns the body of the function.
func (fn *ScrigoFunction) Builder() *FunctionBuilder {
	fn.body = nil
	return &FunctionBuilder{
		fn:             fn,
		gotos:          map[uint32]uint32{},
		maxNumRegs:     map[reflect.Kind]uint8{},
		currentNumRegs: map[reflect.Kind]uint8{},
		scopes:         []map[string]int8{},
	}
}

// EnterScope enters a new scope.
// Every EnterScope call must be paired with a corresponding ExitScope call.
func (builder *FunctionBuilder) EnterScope() {
	builder.scopes = append(builder.scopes, map[string]int8{})
	builder.EnterStack()
}

// ExitScope exits last scope.
// Every ExitScope call must be paired with a corresponding EnterScope call.
func (builder *FunctionBuilder) ExitScope() {
	builder.scopes = builder.scopes[:len(builder.scopes)-1]
	builder.ExitStack()
}

// EnterStack enters a new virtual stack, whose registers will be reused (if
// necessary) after calling ExitScope.
// Every EnterStack call must be paired with a corresponding ExitStack call.
func (builder *FunctionBuilder) EnterStack() {
	scopeShift := StackShift{
		int8(builder.currentNumRegs[reflect.Int]),
		int8(builder.currentNumRegs[reflect.Float64]),
		int8(builder.currentNumRegs[reflect.String]),
		int8(builder.currentNumRegs[reflect.Interface]),
	}
	builder.scopeShifts = append(builder.scopeShifts, scopeShift)
}

// ExitStack exits current virtual stack, allowing its registers to be reused
// (if necessary).
// Every ExitStack call must be paired with a corresponding EnterStack call.
func (builder *FunctionBuilder) ExitStack() {
	shift := builder.scopeShifts[len(builder.scopeShifts)-1]
	builder.currentNumRegs[reflect.Int] = uint8(shift[0])
	builder.currentNumRegs[reflect.Float64] = uint8(shift[1])
	builder.currentNumRegs[reflect.String] = uint8(shift[2])
	builder.currentNumRegs[reflect.Interface] = uint8(shift[3])
	builder.scopeShifts = builder.scopeShifts[:len(builder.scopeShifts)-1]
}

// NewRegister makes a new register of a given kind.
func (builder *FunctionBuilder) NewRegister(kind reflect.Kind) int8 {
	switch kind {
	// TODO (Gianluca): to review (same as allocRegister)
	case reflect.Bool:
		kind = reflect.Int
	case reflect.Func:
		kind = reflect.Interface
	}
	reg := int8(builder.currentNumRegs[kind]) + 1
	builder.allocRegister(kind, reg)
	return reg
}

// BindVarReg binds name with register reg. To create a new variable, use
// VariableRegister in conjuction with BindVarReg.
func (builder *FunctionBuilder) BindVarReg(name string, reg int8) {
	builder.scopes[len(builder.scopes)-1][name] = reg
}

// IsAVariable indicates if n is a variable (i.e. is a name defined in some of
// the current scopes).
func (builder *FunctionBuilder) IsAVariable(n string) bool {
	for i := len(builder.scopes) - 1; i >= 0; i-- {
		_, ok := builder.scopes[i][n]
		if ok {
			return true
		}
	}
	return false
}

// ScopeLookup returns n's register.
func (builder *FunctionBuilder) ScopeLookup(n string) int8 {
	for i := len(builder.scopes) - 1; i >= 0; i-- {
		reg, ok := builder.scopes[i][n]
		if ok {
			return reg
		}
	}
	panic(fmt.Sprintf("bug: %s not found", n))
}

func (builder *FunctionBuilder) MakeStringConstant(c string) int8 {
	r := len(builder.fn.constants.String)
	if r > 255 {
		panic("string refs limit reached")
	}
	builder.fn.constants.String = append(builder.fn.constants.String, c)
	return int8(r)
}

func (builder *FunctionBuilder) MakeGeneralConstant(v interface{}) int8 {
	r := len(builder.fn.constants.General)
	if r > 255 {
		panic("general refs limit reached")
	}
	builder.fn.constants.General = append(builder.fn.constants.General, v)
	return int8(r)
}

func (builder *FunctionBuilder) MakeFloatConstant(c float64) int8 {
	r := len(builder.fn.constants.Float)
	if r > 255 {
		panic("float refs limit reached")
	}
	builder.fn.constants.Float = append(builder.fn.constants.Float, c)
	return int8(r)
}

func (builder *FunctionBuilder) MakeIntConstant(c int64) int8 {
	r := len(builder.fn.constants.Int)
	if r > 255 {
		panic("int refs limit reached")
	}
	builder.fn.constants.Int = append(builder.fn.constants.Int, c)
	return int8(r)
}

func (builder *FunctionBuilder) MakeInterfaceConstant(c interface{}) int8 {
	r := -len(builder.fn.constants.General) - 1
	if r == -129 {
		panic("interface refs limit reached")
	}
	builder.fn.constants.General = append(builder.fn.constants.General, c)
	return int8(r)
}

// CurrentAddr returns builder's current address.
func (builder *FunctionBuilder) CurrentAddr() uint32 {
	return uint32(len(builder.fn.body))
}

// NewLabel creates a new empty label. Use SetLabelAddr to associate an address
// to it.
func (builder *FunctionBuilder) NewLabel() uint32 {
	builder.labels = append(builder.labels, uint32(0))
	return uint32(len(builder.labels))
}

// SetLabelAddr sets builder's current address as address for label.
func (builder *FunctionBuilder) SetLabelAddr(label uint32) {
	builder.labels[label-1] = builder.CurrentAddr()
}

var intType = reflect.TypeOf(0)
var float64Type = reflect.TypeOf(0.0)
var stringType = reflect.TypeOf("")

func encodeAddr(v uint32) (a, b, c int8) {
	a = int8(uint8(v))
	b = int8(uint8(v >> 8))
	c = int8(uint8(v >> 16))
	return
}

// Type returns typ's index, creating it if necessary.
func (builder *FunctionBuilder) Type(typ reflect.Type) int8 {
	var tr int8
	var found bool
	types := builder.fn.types
	for i, t := range types {
		if t == typ {
			tr = int8(i)
			found = true
		}
	}
	if !found {
		if len(types) == 256 {
			panic("types limit reached")
		}
		tr = int8(len(types))
		builder.fn.types = append(types, typ)
	}
	return tr
}

// TODO (Gianluca): what's the point of this method?
func (builder *FunctionBuilder) End() {
	fn := builder.fn
	for addr, label := range builder.gotos {
		i := fn.body[addr]
		i.a, i.b, i.c = encodeAddr(builder.labels[label-1])
		fn.body[addr] = i
	}
	builder.gotos = nil
	for kind, num := range builder.maxNumRegs {
		switch {
		case reflect.Int <= kind && kind <= reflect.Uint64:
			if num > fn.regnum[0] {
				fn.regnum[0] = num
			}
		case kind == reflect.Float64 || kind == reflect.Float32:
			if num > fn.regnum[1] {
				fn.regnum[1] = num
			}
		case kind == reflect.String:
			if num > fn.regnum[2] {
				fn.regnum[2] = num
			}
		default:
			if num > fn.regnum[3] {
				fn.regnum[3] = num
			}
		}
	}

}

func (builder *FunctionBuilder) allocRegister(kind reflect.Kind, reg int8) {
	switch kind {
	// TODO (Gianluca): to review (same as NewRegister)
	case reflect.Bool:
		kind = reflect.Int
	}
	if reg > 0 {
		if num, ok := builder.maxNumRegs[kind]; !ok || uint8(reg) > num {
			builder.maxNumRegs[kind] = uint8(reg)
		}
		if num, ok := builder.currentNumRegs[kind]; !ok || uint8(reg) > num {
			builder.currentNumRegs[kind] = uint8(reg)
		}
	}
}

// Add appends a new "add" instruction to the function body.
//
//     z = x + y
//
func (builder *FunctionBuilder) Add(k bool, x, y, z int8, kind reflect.Kind) {
	var op operation
	builder.allocRegister(kind, x)
	if !k {
		builder.allocRegister(kind, y)
	}
	builder.allocRegister(kind, z)
	switch kind {
	case reflect.Int, reflect.Int64, reflect.Uint64:
		op = opAddInt
	case reflect.Int32, reflect.Uint32:
		op = opAddInt32
	case reflect.Int16, reflect.Uint16:
		op = opAddInt16
	case reflect.Int8, reflect.Uint8:
		op = opAddInt8
	case reflect.Float64:
		op = opAddFloat64
	case reflect.Float32:
		op = opAddFloat32
	default:
		panic("add: invalid type")
	}
	if k {
		op = -op
	}
	builder.fn.body = append(builder.fn.body, instruction{op: op, a: x, b: y, c: z})
}

// Assert appends a new "assert" instruction to the function body.
//
//     z = e.(t)
//
func (builder *FunctionBuilder) Assert(e int8, typ reflect.Type, z int8) {
	var op operation
	var tr int8
	builder.allocRegister(reflect.Interface, e)
	switch typ {
	case intType:
		builder.allocRegister(reflect.Int, z)
		op = opAssertInt
	case float64Type:
		builder.allocRegister(reflect.Float64, z)
		op = opAssertFloat64
	case stringType:
		builder.allocRegister(reflect.String, z)
		op = opAssertString
	default:
		builder.allocRegister(reflect.Interface, z)
		op = opAssert
		var found bool
		for i, t := range builder.fn.types {
			if t == typ {
				tr = int8(i)
				found = true
			}
		}
		if !found {
			tr = int8(len(builder.fn.types))
			builder.fn.types = append(builder.fn.types, typ)
		}
	}
	builder.fn.body = append(builder.fn.body, instruction{op: op, a: e, b: tr, c: z})
}

// Bind appends a new "Bind" instruction to the function body.
//
//     r = cv
//
func (builder *FunctionBuilder) Bind(cv uint8, r int8) {
	builder.allocRegister(reflect.Interface, r)
	builder.fn.body = append(builder.fn.body, instruction{op: opBind, b: int8(cv), c: r})
}

type StackShift [4]int8

// Call appends a new "Call" instruction to the function body.
//
//     p.f()
//
func (builder *FunctionBuilder) Call(f int8, shift StackShift, line int) {
	var fn = builder.fn
	fn.body = append(fn.body, instruction{op: opCall, a: f})
	fn.body = append(fn.body, instruction{op: operation(shift[0]), a: shift[1], b: shift[2], c: shift[3]})
	fn.AddLine(uint32(len(fn.body)-2), line)
}

// CallNative appends a new "CallNative" instruction to the function body.
//
//     p.F()
//
func (builder *FunctionBuilder) CallNative(f int8, numVariadic int8, shift StackShift) {
	var fn = builder.fn
	fn.body = append(fn.body, instruction{op: opCallNative, a: f, c: numVariadic})
	fn.body = append(fn.body, instruction{op: operation(shift[0]), a: shift[1], b: shift[2], c: shift[3]})
}

// CallIndirect appends a new "CallIndirect" instruction to the function body.
//
//     f()
//
func (builder *FunctionBuilder) CallIndirect(f int8, numVariadic int8, shift StackShift) {
	var fn = builder.fn
	fn.body = append(fn.body, instruction{op: opCallIndirect, a: f, c: numVariadic})
	fn.body = append(fn.body, instruction{op: operation(shift[0]), a: shift[1], b: shift[2], c: shift[3]})
}

// Assert appends a new "cap" instruction to the function body.
//
//     z = cap(s)
//
func (builder *FunctionBuilder) Cap(s, z int8) {
	builder.allocRegister(reflect.Interface, s)
	builder.allocRegister(reflect.Int, z)
	builder.fn.body = append(builder.fn.body, instruction{op: opCap, a: s, c: z})
}

// Concat appends a new "concat" instruction to the function body.
//
//     z = concat(s, t)
//
func (builder *FunctionBuilder) Concat(s, t, z int8) {
	builder.allocRegister(reflect.Interface, s)
	builder.allocRegister(reflect.Interface, t)
	builder.allocRegister(reflect.Interface, z)
	builder.fn.body = append(builder.fn.body, instruction{op: opConcat, a: s, b: t, c: z})
}

<<<<<<< HEAD
// Convert appends a new "convert" instruction to the function body.
//
// 	 dst = typ(expr)
//
func (builder *FunctionBuilder) Convert(expr int8, dstType reflect.Type, dst int8) {
	// TODO (Gianluca): add support for every kind of convert operator.
	regType := builder.Type(dstType)
	builder.allocRegister(reflect.Interface, dst)
	builder.fn.body = append(builder.fn.body, instruction{op: opConvertInt, a: expr, b: regType, c: dst})
}

// Copy appends a new "copy" instruction to the function body.
//
//     n == 0:   copy(dst, src)
// 	 n != 0:   n := copy(dst, src)
//
func (builder *FunctionBuilder) Copy(dst, src, n int8) {
	builder.allocRegister(reflect.Interface, dst)
	builder.allocRegister(reflect.Interface, src)
	builder.fn.body = append(builder.fn.body, instruction{op: opCopy, a: dst, b: src, c: n})
=======
// Defer appends a new "Defer" instruction to the function body.
//
//     defer
//
func (builder *FunctionBuilder) Defer(f int8, numVariadic int8, off, arg StackShift) {
	var fn = builder.fn
	builder.allocRegister(reflect.Interface, f)
	fn.body = append(fn.body, instruction{op: opDefer, a: f, c: numVariadic})
	fn.body = append(fn.body, instruction{op: operation(off[0]), a: off[1], b: off[2], c: off[3]})
	fn.body = append(fn.body, instruction{op: operation(arg[0]), a: arg[1], b: arg[2], c: arg[3]})
>>>>>>> 0220e7f0
}

// Delete appends a new "delete" instruction to the function body.
//
//     delete(m, k)
//
func (builder *FunctionBuilder) Delete(m, k int8) {
	builder.allocRegister(reflect.Interface, m)
	builder.allocRegister(reflect.Interface, k)
	builder.fn.body = append(builder.fn.body, instruction{op: opDelete, a: m, b: k})
}

// Div appends a new "div" instruction to the function body.
//
//     z = x / y
//
func (builder *FunctionBuilder) Div(x, y, z int8, kind reflect.Kind) {
	builder.allocRegister(kind, x)
	builder.allocRegister(kind, y)
	builder.allocRegister(kind, z)
	var op operation
	switch kind {
	case reflect.Int, reflect.Int64:
		op = opDivInt
	case reflect.Int32:
		op = opDivInt32
	case reflect.Int16:
		op = opDivInt16
	case reflect.Int8:
		op = opDivInt8
	case reflect.Uint, reflect.Uint64:
		op = opDivUint64
	case reflect.Uint32:
		op = opDivUint32
	case reflect.Uint16:
		op = opDivUint16
	case reflect.Uint8:
		op = opDivUint8
	case reflect.Float64:
		op = opDivFloat64
	case reflect.Float32:
		op = opDivFloat32
	default:
		panic("div: invalid type")
	}
	builder.fn.body = append(builder.fn.body, instruction{op: op, a: x, b: y, c: z})
}

// ForRange appends a new "ForRange" instruction to the function body.
//
//	TODO
//
func (builder *FunctionBuilder) ForRange(expr int8, kind reflect.Kind) {
	switch kind {
	case reflect.String:
		builder.fn.body = append(builder.fn.body, instruction{op: opRangeString, c: expr})
	default:
		panic("TODO: not implemented")
	}
}

// Func appends a new "Func" instruction to the function body.
//
//     r = func() { ... }
//
func (builder *FunctionBuilder) Func(r int8, typ reflect.Type) *ScrigoFunction {
	b := len(builder.fn.literals)
	if b == 256 {
		panic("scrigoFunctions limit reached")
	}
	builder.allocRegister(reflect.Interface, r)
	fn := &ScrigoFunction{
		typ:    typ,
		parent: builder.fn,
	}
	builder.fn.literals = append(builder.fn.literals, fn)
	builder.fn.body = append(builder.fn.body, instruction{op: opFunc, b: int8(b), c: r})
	return fn
}

// GetFunc appends a new "GetFunc" instruction to the function body.
//
//     z = p.f
//
func (builder *FunctionBuilder) GetFunc(native bool, f int8, z int8) {
	builder.allocRegister(reflect.Interface, z)
	var a int8
	if native {
		a = 1
	}
	builder.fn.body = append(builder.fn.body, instruction{op: opGetFunc, a: a, b: f, c: z})
}

// GetVar appends a new "GetVar" instruction to the function body.
//
//     z = p.v
//
func (builder *FunctionBuilder) GetVar(v uint8, z int8) {
	builder.allocRegister(reflect.Interface, z)
	builder.fn.body = append(builder.fn.body, instruction{op: opGetVar, a: int8(v), c: z})
}

// Go appends a new "Go" instruction to the function body.
//
//     go
//
func (builder *FunctionBuilder) Go() {
	builder.fn.body = append(builder.fn.body, instruction{op: opGo})
}

// Goto appends a new "goto" instruction to the function body.
//
//     goto label
//
func (builder *FunctionBuilder) Goto(label uint32) {
	in := instruction{op: opGoto}
	if label > 0 {
		if label > uint32(len(builder.labels)) {
			panic("bug!")
		}
		addr := builder.labels[label-1]
		if addr == 0 {
			builder.gotos[builder.CurrentAddr()] = label
		} else {
			in.a, in.b, in.c = encodeAddr(addr)
		}
	}
	builder.fn.body = append(builder.fn.body, in)
}

// If appends a new "If" instruction to the function body.
//
//     x
//     !x
//     x == y
//     x != y
//     x <  y
//     x <= y
//     x >  y
//     x >= y
//     x == nil
//     x != nil
//     len(x) == y
//     len(x) != y
//     len(x) <  y
//     len(x) <= y
//     len(x) >  y
//     len(x) >= y
//
func (builder *FunctionBuilder) If(k bool, x int8, o Condition, y int8, kind reflect.Kind) {
	builder.allocRegister(kind, x)
	if !k {
		builder.allocRegister(kind, y)
	}
	var op operation
	switch kind {
	case reflect.Int, reflect.Int64, reflect.Int32, reflect.Int16, reflect.Int8,
		reflect.Uint, reflect.Uint64, reflect.Uint32, reflect.Uint16, reflect.Uint8:
		op = opIfInt
	case reflect.Float64, reflect.Float32:
		op = opIfFloat
	case reflect.String:
		op = opIfString
	default:
		panic("If: invalid type")
	}
	if k {
		op = -op
	}
	builder.fn.body = append(builder.fn.body, instruction{op: op, a: x, b: int8(o), c: y})
}

// Ifc appends a new "Ifc" instruction to the function body.
//
//     x == c
//     x != c
//     x <  c
//     x <= c
//     x >  c
//     x >= c
//     len(x) == c
//     len(x) != c
//     len(x) <  c
//     len(x) <= c
//     len(x) >  c
//     len(x) >= c
//
func (builder *FunctionBuilder) Ifc(x int8, o Condition, c int8, kind reflect.Kind) {
	builder.allocRegister(kind, x)
	var op operation
	switch kind {
	case reflect.Int, reflect.Int64, reflect.Int32, reflect.Int16, reflect.Int8,
		reflect.Uint, reflect.Uint64, reflect.Uint32, reflect.Uint16, reflect.Uint8:
		op = opIfInt
	case reflect.Float64, reflect.Float32:
		op = opIfFloat
	case reflect.String:
		op = opIfString
	default:
		panic("Ifc: invalid type")
	}
	builder.fn.body = append(builder.fn.body, instruction{op: op, a: x, b: int8(o), c: c})
}

// IfOk appends a new "If" instruction to the function body which tests for the
// Ok flag.
func (builder *FunctionBuilder) IfOk() {
	builder.fn.body = append(builder.fn.body, instruction{op: opIf, b: int8(ConditionOk)})
}

// Index appends a new "index" instruction to the function body
//
//	dst = expr[i]
//
func (builder *FunctionBuilder) Index(ki bool, expr, i, dst int8, exprType reflect.Type) {
	kind := exprType.Kind()
	in := instruction{op: opIndex}
	switch kind {
	case reflect.Slice:
		in.op = opSliceIndex
	case reflect.String:
		in.op = opStringIndex
	case reflect.Map:
		in.op = opMapIndex
		switch exprType {
		case reflect.TypeOf(map[string]int{}):
			in.op = opMapIndexStringInt
		case reflect.TypeOf(map[string]bool{}):
			in.op = opMapIndexStringBool
		case reflect.TypeOf(map[string]string{}):
			in.op = opMapIndexStringString
		case reflect.TypeOf(map[string]interface{}{}):
			in.op = opMapIndexStringInterface
		}
	}
	if ki {
		in.op = -in.op
	}
	in.a = expr
	in.b = i
	in.c = dst
	builder.fn.body = append(builder.fn.body, in)
}

// Len appends a new "len" instruction to the function body.
//
//     l = len(s)
//
func (builder *FunctionBuilder) Len(s, l int8, t reflect.Type) {
	builder.allocRegister(reflect.Interface, s)
	builder.allocRegister(reflect.Int, l)
	// TODO
	builder.fn.body = append(builder.fn.body, instruction{op: 0, a: s, b: l})
}

// MakeMap appends a new "MakeMap" instruction to the function body.
//
//     c = make(typ, size, dst)
//
func (builder *FunctionBuilder) MakeMap(typ int8, kSize bool, size int8, dst int8) {
	op := opMakeMap
	if kSize {
		op = -op
	}
	builder.fn.body = append(builder.fn.body, instruction{op: op, a: typ, b: size, c: dst})
}

// MakeSlice appends a new "MakeSlice" instruction to the function body.
//
//     make(sliceType, len, cap)
//
func (builder *FunctionBuilder) MakeSlice(kLen, kCap bool, sliceType reflect.Type, len, cap, dst int8) {
	in1 := instruction{op: opMakeSlice}
	builder.allocRegister(reflect.Interface, dst)
	t := builder.Type(sliceType)
	in1.a = t
	ctrl := int8(0)
	if kLen {
		ctrl += 1
	}
	if kCap {
		ctrl += 2
	}
	in1.b = ctrl
	in1.c = dst
	builder.fn.body = append(builder.fn.body, in1)
	in2 := instruction{}
	in2.op = operation(len)
	in2.a = cap
	builder.fn.body = append(builder.fn.body, in2)
}

// Move appends a new "move" instruction to the function body.
//
//     z = x
//
func (builder *FunctionBuilder) Move(k bool, x, z int8, srcKind, dstKind reflect.Kind) {
	if !k {
		builder.allocRegister(srcKind, x)
	}
	builder.allocRegister(srcKind, z)
	var op operation
	switch dstKind {
	case reflect.Int, reflect.Int64, reflect.Int32, reflect.Int16, reflect.Int8,
		reflect.Uint, reflect.Uint64, reflect.Uint32, reflect.Uint16, reflect.Uint8, reflect.Bool:
		op = opMoveInt
	case reflect.Float64, reflect.Float32:
		op = opMoveFloat
	case reflect.String:
		op = opMoveString
	default:
		op = opMove
	}
	if k {
		op = -op
	}
	var a int8
	switch kindToType(srcKind) {
	case TypeInt:
		a = 1
	case TypeFloat:
		a = 2
	case TypeString:
		a = 3
	case TypeIface:
		a = 0
	}
	builder.fn.body = append(builder.fn.body, instruction{op: op, a: a, b: x, c: z})
}

// Mul appends a new "mul" instruction to the function body.
//
//     z = x * y
//
func (builder *FunctionBuilder) Mul(x, y, z int8, kind reflect.Kind) {
	builder.allocRegister(kind, x)
	builder.allocRegister(kind, y)
	builder.allocRegister(kind, z)
	var op operation
	switch kind {
	case reflect.Int, reflect.Int64, reflect.Uint64:
		op = opMulInt
	case reflect.Int32, reflect.Uint32:
		op = opMulInt32
	case reflect.Int16, reflect.Uint16:
		op = opMulInt16
	case reflect.Int8, reflect.Uint8:
		op = opMulInt8
	case reflect.Float64:
		op = opMulFloat64
	case reflect.Float32:
		op = opMulFloat32
	default:
		panic("mul: invalid type")
	}
	builder.fn.body = append(builder.fn.body, instruction{op: op, a: x, b: y, c: z})
}

// New appends a new "new" instruction to the function body.
//
//     z = new(t)
//
func (builder *FunctionBuilder) New(typ reflect.Type, z int8) {
	builder.allocRegister(reflect.Interface, z)
	a := builder.fn.AddType(typ)
	builder.fn.body = append(builder.fn.body, instruction{op: opNew, a: int8(a), c: z})
}

<<<<<<< HEAD
// Nop appends a new "none" instruction to the function body.
//
func (builder *FunctionBuilder) Nop() {
	builder.fn.body = append(builder.fn.body, instruction{op: opNone})
}

// Panic appends a new "panic" instruction to the function body.
=======
// Panic appends a new "Panic" instruction to the function body.
>>>>>>> 0220e7f0
//
//     panic(v)
//
func (builder *FunctionBuilder) Panic(v int8, line int) {
	fn := builder.fn
	builder.allocRegister(reflect.Interface, v)
	fn.body = append(fn.body, instruction{op: opPanic, a: v})
	fn.AddLine(uint32(len(fn.body)-1), line)
}

<<<<<<< HEAD
// Print appends a new "print" instruction to the function body.
//
//     print(args...)
//
func (builder *FunctionBuilder) Print(args []int8) {
	i := instruction{op: opPrint}
	for _, arg := range args {
		i.a = arg
		builder.fn.body = append(builder.fn.body, i)
	}
=======
// Recover appends a new "Recover" instruction to the function body.
//
//     recover()
//
func (builder *FunctionBuilder) Recover(r int8) {
	builder.allocRegister(reflect.Interface, r)
	builder.fn.body = append(builder.fn.body, instruction{op: opRecover, c: r})
>>>>>>> 0220e7f0
}

// Rem appends a new "rem" instruction to the function body.
//
//     z = x % y
//
func (builder *FunctionBuilder) Rem(x, y, z int8, kind reflect.Kind) {
	builder.allocRegister(kind, x)
	builder.allocRegister(kind, y)
	builder.allocRegister(kind, z)
	var op operation
	switch kind {
	case reflect.Int, reflect.Int64:
		op = opRemInt
	case reflect.Int32:
		op = opRemInt32
	case reflect.Int16:
		op = opRemInt16
	case reflect.Int8:
		op = opRemInt8
	case reflect.Uint, reflect.Uint64:
		op = opRemUint64
	case reflect.Uint32:
		op = opRemUint32
	case reflect.Uint16:
		op = opRemUint16
	case reflect.Uint8:
		op = opRemUint8
	default:
		panic("rem: invalid type")
	}
	builder.fn.body = append(builder.fn.body, instruction{op: op, a: x, b: y, c: z})
}

// Return appends a new "return" instruction to the function body.
//
//     return
//
func (builder *FunctionBuilder) Return() {
	builder.fn.body = append(builder.fn.body, instruction{op: opReturn})
}

// SetVar appends a new "SetVar" instruction to the function body.
//
//     p.v = r
//
func (builder *FunctionBuilder) SetVar(r int8, v uint8) {
	builder.fn.body = append(builder.fn.body, instruction{op: opSetVar, b: r, c: int8(v)})
}

// SetSlice appendsa a new "SetSlice" instruction to the function body.
//
//	slice = value[index]
//
func (builder *FunctionBuilder) SetSlice(kvalue bool, slice, value, index int8, elemKind reflect.Kind) {
	var fn = builder.fn
	in := instruction{op: opSetSlice}
	switch elemKind {
	case reflect.Int, reflect.Int64, reflect.Int8, reflect.Bool:
		in.op = opSetSliceInt
	case reflect.Float64, reflect.Float32:
		in.op = opSetSliceFloat
	case reflect.String:
		in.op = opSetSliceString
	}
	if kvalue {
		if in.op == opSetSlice {
			panic("bug")
		}
		in.op = -in.op
	}
	in.a = slice
	in.b = value
	in.c = index
	fn.body = append(fn.body, in)
}

// Sub appends a new "Sub" instruction to the function body.
//
//     z = x - y
//
func (builder *FunctionBuilder) Sub(k bool, x, y, z int8, kind reflect.Kind) {
	builder.allocRegister(reflect.Int, x)
	if !k {
		builder.allocRegister(reflect.Int, y)
	}
	builder.allocRegister(reflect.Int, z)
	var op operation
	switch kind {
	case reflect.Int, reflect.Int64, reflect.Uint64:
		op = opSubInt
	case reflect.Int32, reflect.Uint32:
		op = opSubInt32
	case reflect.Int16, reflect.Uint16:
		op = opSubInt16
	case reflect.Int8, reflect.Uint8:
		op = opSubInt8
	case reflect.Float64:
		op = opSubFloat64
	case reflect.Float32:
		op = opSubFloat32
	default:
		panic("sub: invalid type")
	}
	if k {
		op = -op
	}
	builder.fn.body = append(builder.fn.body, instruction{op: op, a: x, b: y, c: z})
}

// SubInv appends a new "SubInv" instruction to the function body.
//
//     z = y - x
//
func (builder *FunctionBuilder) SubInv(k bool, x, y, z int8, kind reflect.Kind) {
	builder.allocRegister(reflect.Int, x)
	if !k {
		builder.allocRegister(reflect.Int, y)
	}
	builder.allocRegister(reflect.Int, z)
	var op operation
	switch kind {
	case reflect.Int, reflect.Int64, reflect.Uint64:
		op = opSubInvInt
	case reflect.Int32, reflect.Uint32:
		op = opSubInvInt32
	case reflect.Int16, reflect.Uint16:
		op = opSubInvInt16
	case reflect.Int8, reflect.Uint8:
		op = opSubInvInt8
	case reflect.Float64:
		op = opSubInvFloat64
	case reflect.Float32:
		op = opSubInvFloat32
	default:
		panic("subInv: invalid type")
	}
	if k {
		op = -op
	}
	builder.fn.body = append(builder.fn.body, instruction{op: op, a: x, b: y, c: z})
}

// TailCall appends a new "TailCall" instruction to the function body.
//
//     f()
//
func (builder *FunctionBuilder) TailCall(f int8, line int) {
	var fn = builder.fn
	fn.body = append(fn.body, instruction{op: opTailCall, a: f})
	fn.AddLine(uint32(len(fn.body)-1), line)
}<|MERGE_RESOLUTION|>--- conflicted
+++ resolved
@@ -671,7 +671,6 @@
 	builder.fn.body = append(builder.fn.body, instruction{op: opConcat, a: s, b: t, c: z})
 }
 
-<<<<<<< HEAD
 // Convert appends a new "convert" instruction to the function body.
 //
 // 	 dst = typ(expr)
@@ -692,7 +691,8 @@
 	builder.allocRegister(reflect.Interface, dst)
 	builder.allocRegister(reflect.Interface, src)
 	builder.fn.body = append(builder.fn.body, instruction{op: opCopy, a: dst, b: src, c: n})
-=======
+}
+
 // Defer appends a new "Defer" instruction to the function body.
 //
 //     defer
@@ -703,7 +703,6 @@
 	fn.body = append(fn.body, instruction{op: opDefer, a: f, c: numVariadic})
 	fn.body = append(fn.body, instruction{op: operation(off[0]), a: off[1], b: off[2], c: off[3]})
 	fn.body = append(fn.body, instruction{op: operation(arg[0]), a: arg[1], b: arg[2], c: arg[3]})
->>>>>>> 0220e7f0
 }
 
 // Delete appends a new "delete" instruction to the function body.
@@ -1072,7 +1071,6 @@
 	builder.fn.body = append(builder.fn.body, instruction{op: opNew, a: int8(a), c: z})
 }
 
-<<<<<<< HEAD
 // Nop appends a new "none" instruction to the function body.
 //
 func (builder *FunctionBuilder) Nop() {
@@ -1080,9 +1078,7 @@
 }
 
 // Panic appends a new "panic" instruction to the function body.
-=======
 // Panic appends a new "Panic" instruction to the function body.
->>>>>>> 0220e7f0
 //
 //     panic(v)
 //
@@ -1093,7 +1089,6 @@
 	fn.AddLine(uint32(len(fn.body)-1), line)
 }
 
-<<<<<<< HEAD
 // Print appends a new "print" instruction to the function body.
 //
 //     print(args...)
@@ -1104,7 +1099,8 @@
 		i.a = arg
 		builder.fn.body = append(builder.fn.body, i)
 	}
-=======
+}
+
 // Recover appends a new "Recover" instruction to the function body.
 //
 //     recover()
@@ -1112,7 +1108,6 @@
 func (builder *FunctionBuilder) Recover(r int8) {
 	builder.allocRegister(reflect.Interface, r)
 	builder.fn.body = append(builder.fn.body, instruction{op: opRecover, c: r})
->>>>>>> 0220e7f0
 }
 
 // Rem appends a new "rem" instruction to the function body.
